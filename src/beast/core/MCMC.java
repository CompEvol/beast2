/*
* File MCMC.java
*
* Copyright (C) 2010 Remco Bouckaert remco@cs.auckland.ac.nz
*
* This file is part of BEAST2.
* See the NOTICE file distributed with this work for additional
* information regarding copyright ownership and licensing.
*
* BEAST is free software; you can redistribute it and/or modify
* it under the terms of the GNU Lesser General Public License as
* published by the Free Software Foundation; either version 2
* of the License, or (at your option) any later version.
*
*  BEAST is distributed in the hope that it will be useful,
*  but WITHOUT ANY WARRANTY; without even the implied warranty of
*  MERCHANTABILITY or FITNESS FOR A PARTICULAR PURPOSE.  See the
*  GNU Lesser General Public License for more details.
*
* You should have received a copy of the GNU Lesser General Public
* License along with BEAST; if not, write to the
* Free Software Foundation, Inc., 51 Franklin St, Fifth Floor,
* Boston, MA  02110-1301  USA
*/
package beast.core;


import beast.core.util.CompoundDistribution;
import beast.core.util.Evaluator;
import beast.core.util.Log;
import beast.util.Randomizer;

import java.util.ArrayList;
import java.util.HashSet;
import java.util.List;

@Description("MCMC chain. This is the main element that controls which posterior " +
        "to calculate, how long to run the chain and all other properties, " +
        "which operators to apply on the state space and where to log results.")
<<<<<<< HEAD
@Citation("Remco Bouckaert, Joseph Heled, Denise Kuehnert, Tim Vaughan, Chieh-Hsi Wu, Dong Xie, Marc Suchard, Andrew Rambaut, Alexei J Drummond "+ 
        "BEAST 2: A software platform for Bayesian evolutionary analysis. PLOS Computational Biology (accepted 2014)")
=======
@Citation(value = "Remco Bouckaert, Joseph Heled, Denise Kuehnert, Tim Vaughan, Chieh-Hsi Wu, Dong Xie, Marc Suchard, Andrew Rambaut, Alexei J Drummond " +
        "BEAST 2: A software platform for Bayesian evolutionary analysis. In preparation. 2013", year = 2013, firstAuthorSurname = "bouckaert")
>>>>>>> 3334e2d2
public class MCMC extends Runnable {

    public Input<Integer> chainLengthInput =
            new Input<Integer>("chainLength", "Length of the MCMC chain i.e. number of samples taken in main loop",
                    Input.Validate.REQUIRED);

    public Input<State> startStateInput =
            new Input<State>("state", "elements of the state space");

    public Input<List<StateNodeInitialiser>> initialisersInput =
            new Input<List<StateNodeInitialiser>>("init", "one or more state node initilisers used for determining " +
                    "the start state of the chain",
                    new ArrayList<StateNodeInitialiser>());

    public Input<Integer> storeEveryInput =
            new Input<Integer>("storeEvery", "store the state to disk every X number of samples so that we can " +
                    "resume computation later on if the process failed half-way.", -1);

    public Input<Integer> burnInInput =
            new Input<Integer>("preBurnin", "Number of burn in samples taken before entering the main loop", 0);

    public Input<Distribution> posteriorInput =
            new Input<Distribution>("distribution", "probability distribution to sample over (e.g. a posterior)",
                    Input.Validate.REQUIRED);

    public Input<List<Operator>> operatorsInput =
            new Input<List<Operator>>("operator", "operator for generating proposals in MCMC state space",
                    new ArrayList<Operator>());//, Input.Validate.REQUIRED);

    public Input<List<Logger>> loggersInput =
            new Input<List<Logger>>("logger", "loggers for reporting progress of MCMC chain",
                    new ArrayList<Logger>(), Input.Validate.REQUIRED);

    public Input<Boolean> sampleFromPriorInput = new Input<Boolean>("sampleFromPrior", "whether to ignore the likelihood when sampling (default false). " +
            "The distribution with id 'likelihood' in the posterior input will be ignored when this flag is set.", false);

    public Input<OperatorSchedule> operatorScheduleInput = new Input<OperatorSchedule>("operatorschedule", "specify operator selection and optimisation schedule", new OperatorSchedule());

    /**
     * Alternative representation of operatorsInput that allows random selection
     * of operators and calculation of statistics.
     */
    protected OperatorSchedule operatorSchedule;


    /**
     * The state that takes care of managing StateNodes,
     * operations on StateNodes and propagates store/restore/requireRecalculation
     * calls to the appropriate Plugins.
     */
    protected State state;

    /**
     * number of samples taken where calculation is checked against full
     * recalculation of the posterior. Note that after every proposal that
     * is checked, there are 2 that are not checked. This allows errors
     * in store/restore to be detected that cannot be found when every single
     * consecutive sample is checked.
     * So, only after 3*NR_OF_DEBUG_SAMPLES samples checking is stopped.
     */
    final protected int NR_OF_DEBUG_SAMPLES = 2000;

    /**
     * Interval for storing state to disk, if negative the state will not be stored periodically *
     * Mirrors m_storeEvery input, or if this input is negative, the State.m_storeEvery input
     */
    protected int storeEvery;

    public MCMC() {
    }

    /**
     * Constructor for MCMC chain.
     *
     * @param chainLength
     * @param state
     * @param storeEvery
     * @param preBurnin
     * @param posterior
     * @param operators
     * @param loggers
     * @throws Exception
     */
    public MCMC(
            @Param(name = "chainLength", description = "Length of the MCMC chain i.e. number of samples taken in main loop") int chainLength,
            @Param(name = "state", description = "elements of the state space") State state,
            @Param(name = "initialisers", description = "one or more state node initilisers used for determining the start state of the chain") List<StateNodeInitialiser> initialisers,
            @Param(name = "storeEvery", description = "store the state to disk every X number of samples so that we can resume computation later on if the process failed half-way.") int storeEvery,
            @Param(name = "preBurnin", description = "Number of burn in samples taken before entering the main loop", defaultValue = "0") int preBurnin,
            @Param(name = "posterior", description = "probability distribution to sample over (e.g. a posterior)") Distribution posterior,
            @Param(name = "operators", description = "operator for generating proposals in MCMC state space") List<Operator> operators,
            @Param(name = "loggers", description = "loggers for reporting progress of MCMC chain") List<Logger> loggers,
            @Param(name = "sampleFromPrior", description = "whether to ignore the likelihood when sampling (default false). The distribution with id 'likelihood' in the posterior input will be ignored when this flag is set.", defaultValue = "false") boolean sampleFromPrior,
            @Param(name = "operatorSchedule", description = "specify operator selection and optimisation schedule", optional = true) OperatorSchedule operatorSchedule) {

        try {
            initByName(
                    "chainLength", chainLength,
                    "state", state,
                    "initialisers", initialisers,
                    "storeEvery", storeEvery,
                    "preBurnin", preBurnin,
                    "distribution", posterior,
                    "operator", operators,
                    "logger", loggers,
                    "sampleFromPrior", sampleFromPrior,
                    "operatorSchedule", operatorSchedule
            );
        } catch (Exception e) {
            e.printStackTrace();  //To change body of catch statement use File | Settings | File Templates.
            throw new RuntimeException();
        }
    }

    @Override
    public void initAndValidate() throws Exception {
        Log.info.println("======================================================");
        Log.info.println("Please cite the following when publishing this model:\n");
        Log.info.println(getCitations());
        Log.info.println("======================================================");

        operatorSchedule = operatorScheduleInput.get();
        for (final Operator op : operatorsInput.get()) {
            operatorSchedule.addOperator(op);
        }

        if (sampleFromPriorInput.get()) {
            // remove plugin with id likelihood from posterior, if it is a CompoundDistribution
            if (posteriorInput.get() instanceof CompoundDistribution) {
                final CompoundDistribution posterior = (CompoundDistribution) posteriorInput.get();
                final List<Distribution> distrs = posterior.pDistributions.get();
                final int nDistr = distrs.size();
                for (int i = 0; i < nDistr; i++) {
                    final Distribution distr = distrs.get(i);
                    final String sID = distr.getID();
                    if (sID != null && sID.equals("likelihood")) {
                        distrs.remove(distr);
                        break;
                    }
                }
                if (distrs.size() == nDistr) {
                    throw new Exception("Sample from prior flag is set, but distribution with id 'likelihood' is " +
                            "not an input to posterior.");
                }
            } else {
                throw new Exception("Don't know how to sample from prior since posterior is not a compound distribution. " +
                        "Suggestion: set sampleFromPrior flag to false.");
            }
        }


        // StateNode initialisation, only required when the state is not read from file
        if (restoreFromFile) {
            final HashSet<StateNode> initialisedStateNodes = new HashSet<StateNode>();
            for (final StateNodeInitialiser initialiser : initialisersInput.get()) {
                // make sure that the initialiser does not re-initialises a StateNode
                final List<StateNode> list = new ArrayList<StateNode>(1);
                initialiser.getInitialisedStateNodes(list);
                for (final StateNode stateNode : list) {
                    if (initialisedStateNodes.contains(stateNode)) {
                        throw new Exception("Trying to initialise stateNode (id=" + stateNode.getID() + ") more than once. " +
                                "Remove an initialiser from MCMC to fix this.");
                    }
                }
                initialisedStateNodes.addAll(list);
                // do the initialisation
                //initialiser.initStateNodes();
            }
        }

        // State initialisation
        final HashSet<StateNode> operatorStateNodes = new HashSet<StateNode>();
        for (final Operator op : operatorsInput.get()) {
            for (final StateNode stateNode : op.listStateNodes()) {
                operatorStateNodes.add(stateNode);
            }
        }
        if (startStateInput.get() != null) {
            this.state = startStateInput.get();
            if (storeEveryInput.get() > 0) {
                this.state.m_storeEvery.setValue(storeEveryInput.get(), this.state);
            }
        } else {
            // create state from scratch by collecting StateNode inputs from Operators
            this.state = new State();
            for (final StateNode stateNode : operatorStateNodes) {
                this.state.stateNodeInput.setValue(stateNode, this.state);
            }
            this.state.m_storeEvery.setValue(storeEveryInput.get(), this.state);
        }

        // grab the interval for storing the state to file
        if (storeEveryInput.get() > 0) {
            storeEvery = storeEveryInput.get();
        } else {
            storeEvery = state.m_storeEvery.get();
        }

        this.state.initialise();
        this.state.setPosterior(posteriorInput.get());

        // sanity check: all operator state nodes should be in the state
        final List<StateNode> stateNodes = this.state.stateNodeInput.get();
        for (final Operator op : operatorsInput.get()) {
            for (final StateNode stateNode : op.listStateNodes()) {
                if (!stateNodes.contains(stateNode)) {
                    throw new Exception("Operator " + op.getID() + " has a statenode " + stateNode.getID() + " in its inputs that is missing from the state.");
                }
            }
        }
        // sanity check: all state nodes should be operated on
        for (final StateNode stateNode : stateNodes) {
            if (!operatorStateNodes.contains(stateNode)) {
                System.out.println("Warning: state contains a node " + stateNode.getID() + " for which there is no operator.");
            }
        }
    } // init

    public void log(final int sampleNr) {
        for (final Logger log : loggersInput.get()) {
            log.log(sampleNr);
        }
    } // log

    public void close() {
        for (final Logger log : loggersInput.get()) {
            log.close();
        }
    } // close


    protected double logAlpha;
    protected boolean debugFlag;
    protected double oldLogLikelihood;
    protected double newLogLikelihood;
    protected int burnIn;
    protected int chainLength;
    protected Distribution posterior;

    @Override
    public void run() throws Exception {
        // set up state (again). Other plugins may have manipulated the
        // StateNodes, e.g. set up bounds or dimensions
        state.initAndValidate();
        // also, initialise state with the file name to store and set-up whether to resume from file
        state.setStateFileName(stateFileName);
        operatorSchedule.setStateFileName(stateFileName);

        burnIn = burnInInput.get();
        chainLength = chainLengthInput.get();
        int nInitiliasiationAttemps = 0;
        state.setEverythingDirty(true);
        posterior = posteriorInput.get();

        if (restoreFromFile) {
            state.restoreFromFile();
            operatorSchedule.restoreFromFile();
            burnIn = 0;
            oldLogLikelihood = state.robustlyCalcPosterior(posterior);
        } else {
            do {
                for (final StateNodeInitialiser initialiser : initialisersInput.get()) {
                    initialiser.initStateNodes();
                }
                oldLogLikelihood = state.robustlyCalcPosterior(posterior);
            } while (Double.isInfinite(oldLogLikelihood) && nInitiliasiationAttemps++ < 10);
        }
        final long startTime = System.currentTimeMillis();

        // do the sampling
        logAlpha = 0;
        debugFlag = Boolean.valueOf(System.getProperty("beast.debug"));


//        System.err.println("Start state:");
//        System.err.println(state.toString());

        System.err.println("Start likelihood: " + oldLogLikelihood + " " + (nInitiliasiationAttemps > 1 ? "after " + nInitiliasiationAttemps + " initialisation attempts" : ""));
        if (Double.isInfinite(oldLogLikelihood) || Double.isNaN(oldLogLikelihood)) {
            reportLogLikelihoods(posterior, "");
            throw new Exception("Could not find a proper state to initialise. Perhaps try another seed.");
        }

        // initialises log so that log file headers are written, etc.
        for (final Logger log : loggersInput.get()) {
            log.init();
        }

        doLoop();

        operatorSchedule.showOperatorRates(System.out);
        final long endTime = System.currentTimeMillis();
        System.out.println("Total calculation time: " + (endTime - startTime) / 1000.0 + " seconds");
        close();

        System.err.println("End likelihood: " + oldLogLikelihood);
//        System.err.println(state);
        state.storeToFile(chainLength);
        operatorSchedule.storeToFile();
        //Randomizer.storeToFile(stateFileName);
    } // run;


    /**
     * main MCMC loop *
     */
    protected void doLoop() throws Exception {
        int corrections = 0;
        for (int sampleNr = -burnIn; sampleNr <= chainLength; sampleNr++) {
            final int currentState = sampleNr;

            state.store(currentState);
//            if (m_nStoreEvery > 0 && iSample % m_nStoreEvery == 0 && iSample > 0) {
//                state.storeToFile(iSample);
//            	operatorSchedule.storeToFile();
//            }

            final Operator operator = operatorSchedule.selectOperator();
            //System.out.print("\n" + sampleNr + " " + operator.getName()+ ":");

            final Distribution evaluatorDistribution = operator.getEvaluatorDistribution();
            Evaluator evaluator = null;

            if (evaluatorDistribution != null) {
                evaluator = new Evaluator() {
                    @Override
                    public double evaluate() {
                        double logP = 0.0;

                        state.storeCalculationNodes();
                        state.checkCalculationNodesDirtiness();

                        try {
                            logP = evaluatorDistribution.calculateLogP();
                        } catch (Exception e) {
                            e.printStackTrace();
                            System.exit(1);
                        }

                        state.restore();
                        state.store(currentState);

                        return logP;
                    }
                };
            }

            final double logHastingsRatio = operator.proposal(evaluator);

            if (logHastingsRatio != Double.NEGATIVE_INFINITY) {

                state.storeCalculationNodes();
                state.checkCalculationNodesDirtiness();

                newLogLikelihood = posterior.calculateLogP();

                logAlpha = newLogLikelihood - oldLogLikelihood + logHastingsRatio; //CHECK HASTINGS
                //System.out.println(logAlpha + " " + newLogLikelihood + " " + oldLogLikelihood);
                if (logAlpha >= 0 || Randomizer.nextDouble() < Math.exp(logAlpha)) {
                    // accept
                    oldLogLikelihood = newLogLikelihood;
                    state.acceptCalculationNodes();

                    if (sampleNr >= 0) {
                        operator.accept();
                    }
                    //System.out.print(" accept");
                } else {
                    // reject
                    if (sampleNr >= 0) {
                        operator.reject(newLogLikelihood == Double.NEGATIVE_INFINITY ? -1 : 0);
                    }
                    state.restore();
                    state.restoreCalculationNodes();
                    //System.out.print(" reject");
                }
                state.setEverythingDirty(false);
            } else {
                // operation failed
                if (sampleNr >= 0) {
                    operator.reject(-2);
                }
                state.restore();
                //System.out.print(" direct reject");
            }
            log(sampleNr);

            if (debugFlag && sampleNr % 3 == 0 || sampleNr % 10000 == 0) {
                // check that the posterior is correctly calculated at every third
                // sample, as long as we are in debug mode
                final double fLogLikelihood = state.robustlyCalcPosterior(posterior);
                if (Math.abs(fLogLikelihood - oldLogLikelihood) > 1e-6) {
                    reportLogLikelihoods(posterior, "");
                    System.err.println("At sample " + sampleNr + "\nLikelihood incorrectly calculated: " + oldLogLikelihood + " != " + fLogLikelihood
                            + " Operator: " + operator.getClass().getName());
                }
                if (sampleNr > NR_OF_DEBUG_SAMPLES * 3) {
                    // switch off debug mode once a sufficient large sample is checked
                    debugFlag = false;
                    if (Math.abs(fLogLikelihood - oldLogLikelihood) > 1e-6) {
                        // incorrect calculation outside debug period.
                        // This happens infrequently enough that it should repair itself after a robust posterior calculation
                        corrections++;
                        if (corrections > 100) {
                            // after 100 repairs, there must be something seriously wrong with the implementation
                            System.err.println("Too many corrections. There is something seriously wrong that cannot be corrected");
                            state.storeToFile(sampleNr);
                            operatorSchedule.storeToFile();
                            System.exit(0);
                        }
                        oldLogLikelihood = fLogLikelihood;
                    }
                } else {
                    if (Math.abs(fLogLikelihood - oldLogLikelihood) > 1e-6) {
                        // halt due to incorrect posterior during intial debug period
                        state.storeToFile(sampleNr);
                        operatorSchedule.storeToFile();
                        System.exit(0);
                    }
                }
            } else {
                operator.optimize(logAlpha);
            }
            callUserFunction(sampleNr);

            // make sure we always save just before exiting
            if (storeEvery > 0 && (sampleNr + 1) % storeEvery == 0 || sampleNr == chainLength) {
                /*final double fLogLikelihood = */
                state.robustlyCalcPosterior(posterior);
                state.storeToFile(sampleNr);
                operatorSchedule.storeToFile();
            }
        }
        if (corrections > 0) {
            System.err.println("\n\nNB: " + corrections + " posterior calculation corrections were required. This analysis may not be valid!\n\n");
        }
    }

    /**
     * report posterior and subcomponents recursively, for debugging
     * incorrectly recalculated posteriors *
     */
    protected void reportLogLikelihoods(final Distribution distr, final String tabString) {
        System.err.println(tabString + "P(" + distr.getID() + ") = " + distr.logP + " (was " + distr.storedLogP + ")");
        if (distr instanceof CompoundDistribution) {
            for (final Distribution distr2 : ((CompoundDistribution) distr).pDistributions.get()) {
                reportLogLikelihoods(distr2, tabString + "\t");
            }
        }
    }

    protected void callUserFunction(final int iSample) {
    }


    /**
     * Calculate posterior by setting all StateNodes and CalculationNodes dirty.
     * Clean everything afterwards.
     */
    public double robustlyCalcPosterior(final Distribution posterior) throws Exception {
        return state.robustlyCalcPosterior(posterior);
    }
//        state.store(-1);
//        state.setEverythingDirty(true);
//        //state.storeCalculationNodes();
//        state.checkCalculationNodesDirtiness();
//        double fLogLikelihood = posterior.calculateLogP();
//        state.setEverythingDirty(false);
//        state.acceptCalculationNodes();
//        return fLogLikelihood;
//    }

} // class MCMC
<|MERGE_RESOLUTION|>--- conflicted
+++ resolved
@@ -37,13 +37,8 @@
 @Description("MCMC chain. This is the main element that controls which posterior " +
         "to calculate, how long to run the chain and all other properties, " +
         "which operators to apply on the state space and where to log results.")
-<<<<<<< HEAD
 @Citation("Remco Bouckaert, Joseph Heled, Denise Kuehnert, Tim Vaughan, Chieh-Hsi Wu, Dong Xie, Marc Suchard, Andrew Rambaut, Alexei J Drummond "+ 
-        "BEAST 2: A software platform for Bayesian evolutionary analysis. PLOS Computational Biology (accepted 2014)")
-=======
-@Citation(value = "Remco Bouckaert, Joseph Heled, Denise Kuehnert, Tim Vaughan, Chieh-Hsi Wu, Dong Xie, Marc Suchard, Andrew Rambaut, Alexei J Drummond " +
-        "BEAST 2: A software platform for Bayesian evolutionary analysis. In preparation. 2013", year = 2013, firstAuthorSurname = "bouckaert")
->>>>>>> 3334e2d2
+        "BEAST 2: A software platform for Bayesian evolutionary analysis. PLOS Computational Biology (accepted 2014)", year = 2014, firstAuthorSurname = "bouckaert")
 public class MCMC extends Runnable {
 
     public Input<Integer> chainLengthInput =
