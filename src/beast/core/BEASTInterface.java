--- conflicted
+++ resolved
@@ -24,8 +24,8 @@
 package beast.core;
 
 
+
 import beast.core.util.Log;
-import beast.util.BEASTClassLoader;
 
 import java.lang.annotation.Annotation;
 import java.lang.reflect.Constructor;
@@ -269,15 +269,6 @@
 	    		}
 	    		for (int i = 0; i < paramAnnotations.size(); i++) {
 	    			Param param = paramAnnotations.get(i);
-<<<<<<< HEAD
-	    			Type type = types[i + offset];
-	    			Class<?> clazz = null;
-					try {
-						clazz = BEASTClassLoader.forName(type.getTypeName());
-					} catch (ClassNotFoundException e) {
-						// TODO Auto-generated catch block
-						e.printStackTrace();
-=======
 	    			Class<?> type = types[i + offset];
 	    			Class<?> clazz = type;
 					if (type.isArray()) {
@@ -310,7 +301,6 @@
 							e.printStackTrace();
 							throw new RuntimeException("Cannot find type " + e.getMessage());
 						}
->>>>>>> 4a3c1ce8
 					}
 	    			if (clazz.isAssignableFrom(List.class)) {
                         Type[] genericTypes2 = ((ParameterizedType) gtypes[i + offset]).getActualTypeArguments();
