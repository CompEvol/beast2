--- conflicted
+++ resolved
@@ -311,8 +311,7 @@
             int nStates = data.getDataType().getStateCount();
             double[] partials = new double[patternCount * nStates];
             int k = 0;
-<<<<<<< HEAD
-            int iTaxon = getTaxonNr(node, data);
+            int iTaxon = getTaxonIndex(node.getID(), data);
             for (int iPattern = 0; iPattern < patternCount; iPattern++) {                
                 double[] tipLikelihoods = data.getTipLikelihoods(iTaxon,iPattern);
                 if (tipLikelihoods != null) {
@@ -326,14 +325,6 @@
 	                for (int iState = 0; iState < nStates; iState++) {
 	                	 partials[k++] = (stateSet[iState] ? 1.0 : 0.0);                
 	                }
-=======
-            int taxonIndex = getTaxonIndex(node.getID(), data);
-            for (int iPattern = 0; iPattern < patternCount; iPattern++) {
-                int nState = data.getPattern(taxonIndex, iPattern);
-                boolean[] stateSet = data.getStateSet(nState);
-                for (int iState = 0; iState < nStates; iState++) {
-                    partials[k++] = (stateSet[iState] ? 1.0 : 0.0);
->>>>>>> 31b7036e
                 }
             }
             likelihoodCore.setNodePartials(node.getNr(), partials);
