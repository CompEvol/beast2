--- conflicted
+++ resolved
@@ -5,7 +5,6 @@
 
 import java.util.*;
 
-<<<<<<< HEAD
 @Description("Set of taxa, useful for instance for multi-gene analysis")
 public class TaxonSet extends Taxon {
 	public Input<List<Taxon>> taxonsetInput = new Input<List<Taxon>>("taxon", "list of taxa making up the set", new ArrayList<Taxon>());
@@ -71,8 +70,7 @@
 	 */
 	public int getTaxonIndex(String id) {
 		for (int i = 0; i < taxaNames.size(); i++) {
-			if (getTaxonId(i).contentEquals(id))
-				return i;
+			if (getTaxonId(i).contentEquals(id)) return i;
 		}
 		return -1;
 	}
@@ -81,7 +79,7 @@
 
 	public boolean containsAny(final Collection<String> taxa) {
 		final List<String> me = asStringList();
-		for (final String taxon : taxa) {
+		for (final String taxon : taxa ) {
 			if (me.contains(taxon)) {
 				return true;
 			}
@@ -91,7 +89,7 @@
 
 	public boolean containsAll(final Collection<String> taxa) {
 		final List<String> me = asStringList();
-		for (final String taxon : taxa) {
+		for (final String taxon : taxa ) {
 			if (!me.contains(taxon)) {
 				return false;
 			}
@@ -138,146 +136,6 @@
 	}
 
 	@Override
-=======
-
-@Description("A TaxonSet is an ordered set of taxa. The order on the taxa is provided at the time of construction" +
-        " either from a list of taxon objects or an alignment.")
-public class TaxonSet extends Taxon {
-
-    public Input<List<Taxon>> taxonsetInput = new Input<>("taxon", "list of taxa making up the set", new ArrayList<>());
-
-    public Input<Alignment> alignmentInput = new Input<Alignment>("alignment", "alignment where each sequence represents a taxon");
-
-    protected List<String> taxaNames;
-
-    public TaxonSet() {
-    }
-
-    public TaxonSet(final List<Taxon> taxa) throws Exception {
-        taxonsetInput.setValue(taxa, this);
-        initAndValidate();
-    }
-    
-    public TaxonSet(final Alignment alignment) throws Exception {
-        alignmentInput.setValue(alignment, this);
-        initAndValidate();
-    }
-
-    @Override
-    public void initAndValidate() throws Exception {
-        if (alignmentInput.get() != null) {
-            if (taxonsetInput.get().size() > 0) {
-                throw new Exception("Only one of taxon and alignment should be specified, not both.");
-            }
-            taxaNames = alignmentInput.get().taxaNames;
-        } else {
-            if (taxonsetInput.get().size() == 0) {
-                throw new Exception("Only one of taxon and alignment should be specified, not both.");
-            }
-            taxaNames = new ArrayList<>();
-            for (final Taxon taxon : taxonsetInput.get()) {
-            	taxaNames.add(taxon.getID());
-            }
-        }
-    }
-
-    /**
-     * @return an unmodifiable list of taxa names as strings.
-     */
-    public List<String> asStringList() {
-        if (taxaNames == null) return null;
-        return Collections.unmodifiableList(taxaNames);
-    }
-
-    /**
-     * @return the taxa names as a set of strings.
-     */
-    public Set<String> getTaxaNames() {
-        return new TreeSet<>(taxaNames);
-    }
-
-    /**
-     * @return the ID of the i'th taxon.
-     */
-    public String getTaxonId(int taxonIndex) {
-        return taxaNames.get(taxonIndex);
-    }
-
-    /**
-     * return index of given Taxon name
-     * @param id
-     * @return  -1 if not found
-     */
-    public int getTaxonIndex(String id) {
-        for (int i = 0; i < taxaNames.size(); i++) {
-            if (getTaxonId(i).contentEquals(id)) return i;
-        }
-        return -1;
-    }
-
-    //  convenience methods
-
-    public boolean containsAny(final Collection<String> taxa) {
-        final List<String> me = asStringList();
-        for (final String taxon : taxa ) {
-            if (me.contains(taxon)) {
-                return true;
-            }
-        }
-        return false;
-    }
-
-    public boolean containsAll(final Collection<String> taxa) {
-        final List<String> me = asStringList();
-        for (final String taxon : taxa ) {
-            if (!me.contains(taxon)) {
-                return false;
-            }
-        }
-        return true;
-    }
-
-    /**
-     * @return true if at least 1 member of taxa contained in this set.
-     * @param taxa a collection of taxa
-     */
-    public boolean containsAny(final TaxonSet taxa) {
-        return containsAny(taxa.asStringList());
-    }
-
-    /**
-     * @return true if taxa is a subset of this set
-     * @param    taxa
-     */
-    public boolean containsAll(final TaxonSet taxa) {
-        return containsAll(taxa.asStringList());
-    }
-    
-    /**
-     * @return number of taxa in this taxon set
-     */
-    public int getTaxonCount() {
-        if (taxaNames == null) return 0;
-        return taxaNames.size();
-    }
-    
-    /**
-     * @return number of taxa in this taxon set
-     * @deprecated Exists only for consistency with method in Alignment. Use
-     * getTaxonCount() instead.
-     */
-    @Deprecated
-    public int getNrTaxa() {
-        return getTaxonCount();
-    }
-    
-    @Override
-    public String toString() {
-    	return toString("\t");
-    }
-
-    @Override
->>>>>>> 3d3dd67b
 	protected String toString(String indent) {
 		final StringBuilder buf = new StringBuilder();
 		buf.append(indent).append(getID()).append("\n");
