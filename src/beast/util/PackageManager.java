/*
 * File PackageManager.java
 *
 * Copyright (C) 2010 Remco Bouckaert remco@cs.auckland.ac.nz
 *
 * This file is part of BEAST2.
 * See the NOTICE file distributed with this work for additional
 * information regarding copyright ownership and licensing.
 *
 * BEAST is free software; you can redistribute it and/or modify
 * it under the terms of the GNU Lesser General Public License as
 * published by the Free Software Foundation; either version 2
 * of the License, or (at your option) any later version.
 *
 *  BEAST is distributed in the hope that it will be useful,
 *  but WITHOUT ANY WARRANTY; without even the implied warranty of
 *  MERCHANTABILITY or FITNESS FOR A PARTICULAR PURPOSE.  See the
 *  GNU Lesser General Public License for more details.
 *
 * You should have received a copy of the GNU Lesser General Public
 * License along with BEAST; if not, write to the
 * Free Software Foundation, Inc., 51 Franklin St, Fifth Floor,
 * Boston, MA  02110-1301  USA
 */
/*
 * Parts copied from WEKA ClassDiscovery.java
 * Copyright (C) 2005 University of Waikato, Hamilton, New Zealand
 *
 */

package beast.util;



import beast.app.BEASTVersion;
import beast.app.util.Arguments;
import beast.app.util.Utils6;
import beast.core.BEASTInterface;
import beast.core.BEASTObjectStore;
import beast.core.util.Log;
import org.w3c.dom.Document;
import org.w3c.dom.Element;
import org.w3c.dom.Node;
import org.w3c.dom.NodeList;
import org.xml.sax.InputSource;
import org.xml.sax.SAXException;

import javax.swing.*;
import javax.xml.parsers.DocumentBuilder;
import javax.xml.parsers.DocumentBuilderFactory;
import javax.xml.parsers.ParserConfigurationException;

import java.io.*;
import java.lang.reflect.Method;
import java.lang.reflect.Modifier;
import java.net.HttpURLConnection;
import java.net.MalformedURLException;
import java.net.URL;
import java.net.URLClassLoader;
import java.nio.channels.Channels;
import java.nio.channels.ReadableByteChannel;
import java.util.*;
import java.util.jar.JarEntry;
import java.util.jar.JarFile;
import java.util.jar.JarInputStream;
import java.util.zip.ZipEntry;
import java.util.zip.ZipFile;

//import beast.app.util.Utils;

/**
 * This class is used to manage beast 2 add-ons, and can
 * - install a new add on
 * - un-install an add on
 * - list directories that may contain add ons
 * - load jars from installed add ons
 * - discover classes in add ons that implement a certain interface or a derived from a certain class
 */
// TODO: on windows allow installation on drive D: and pick up add-ons in drive C:
//@Description("Manage all BEAUti packages and list their dependencies")
public class PackageManager {
	

	
    public static final BEASTVersion beastVersion = BEASTVersion.INSTANCE;

    public enum UpdateStatus {AUTO_CHECK_AND_ASK, AUTO_UPDATE, DO_NOT_CHECK};

    public final static String[] IMPLEMENTATION_DIR = {"beast", "snap"};
    public final static String TO_DELETE_LIST_FILE = "toDeleteList";
    public final static String TO_INSTALL_LIST_FILE = "toInstallList";
    public final static String BEAST_PACKAGE_NAME = "BEAST";

    public final static String PACKAGES_XML = "https://raw.githubusercontent.com/CompEvol/CBAN/master/packages2.5.xml";
//    public final static String PACKAGES_XML = "file:///Users/remco/workspace/beast2/packages.xml";
    public final static String ARCHIVE_DIR = "archive";
    // flag to indicate archive directory and version numbers in directories are required
    private static boolean useArchive = false;
    
    public static void useArchive(boolean _useArchive) {
    	useArchive = _useArchive;
    }
    
    public static final String INSTALLED = "installed";
    public static final String NOT_INSTALLED = "not installed";
    
    public static final String NO_CONNECTION_MESSAGE = "Could not get an internet connection. "
    		+ "The BEAST Package Manager needs internet access in order to list available packages and download them for installation. "
    		+ "Possibly, some software (like security software, or a firewall) blocks the BEAST Package Manager.  "
    		+ "If so, you need to reconfigure such software to allow access.";


    /**
     * Exception thrown when reading a package repository fails.
     */
    public static class PackageListRetrievalException extends Exception {
		private static final long serialVersionUID = 1L;

		/**
         * Constructor for new exception.
         *
         * @param message Message explaining what went wrong
         * @param cause First exception thrown when processing package repositories
         */
        public PackageListRetrievalException(String message, Throwable cause) {
            super(message, cause);
        }
    }

    /**
     * Exception thrown when an operation fails due to package dependency issues.
     */
    public static class DependencyResolutionException extends Exception {
		private static final long serialVersionUID = 1L;

        /**
         * Constructor for new exception
         *
         * @param message message explaining what the dependency problem was.
         */
        public DependencyResolutionException(String message) {
            super(message);
        }
    }

    /**
     * flag indicating add ons have been loaded at least once *
     */
    static boolean externalJarsLoaded = false;


    /**
     * list of all classes found in the class path *
     */
    private static List<String> all_classes;

    /**
     * @return URLs containing list of downloadable packages.
     * @throws java.net.MalformedURLException
     */
    public static List<URL> getRepositoryURLs() throws MalformedURLException {
        // Java 7 introduced SNI support which is enabled by default.
        // http://stackoverflow.com/questions/7615645/ssl-handshake-alert-unrecognized-name-error-since-upgrade-to-java-1-7-0
        System.setProperty("jsse.enableSNIExtension", "false");

        List<URL> URLs = new ArrayList<URL>();
        URLs.add(new URL(PACKAGES_XML));

	    //# url
	    //packages.url=http://...
    	String urls = Utils6.getBeautiProperty("packages.url");
    	if (urls != null) {
	        for (String userURLString : urls.split(",")) {
	            URLs.add(new URL(userURLString));
	    	}
    	}
        return URLs;
    }
    
    /**
     * Write any third-party package repository URLs to the options file.
     * 
     * @param urls List of URLs.  The first is assumed to be the central
     * package repository and is thus ignored.
     */
    public static void saveRepositoryURLs(List<URL> urls) {
    	// RRB: if all urls removed, the old urls still pop up when restarting?
        if (urls.size()<1)
            return;
        
        // Modify property
        if (urls.size()>1) {
            StringBuilder sb = new StringBuilder("");
            for (int i=1; i<urls.size(); i++) {
                if (i>1)
                    sb.append(",");
                sb.append(urls.get(i));
            }
            
            Utils6.saveBeautiProperty("packages.url", sb.toString());
        } else {
            Utils6.saveBeautiProperty("packages.url", null);
        }
    }

    /**
     * Look through BEAST directories for installed packages and add these
     * to the package database.
     *
     * @param packageMap package database
     */
    public static void addInstalledPackages(Map<String, Package> packageMap) {
        for (String dir : getBeastDirectories()) {
            File versionXML = new File(dir + "/version.xml");
            if (!versionXML.exists())
                continue;

            try {
                DocumentBuilderFactory factory = DocumentBuilderFactory.newInstance();
                Document doc = factory.newDocumentBuilder().parse(versionXML);
                doc.normalize();
                // get name and version of package
                Element packageElement = doc.getDocumentElement();
                String packageName = packageElement.getAttribute("name");
                String packageVersionString = packageElement.getAttribute("version");

                Package pkg;
                if (packageMap.containsKey(packageName)) {
                    pkg = packageMap.get(packageName);
                } else {
                    pkg = new Package(packageName);
                    packageMap.put(packageName, pkg);
                }

                if (packageElement.hasAttribute("projectURL"))
                    pkg.setProjectURL(new URL(packageElement.getAttribute("projectURL")));

                PackageVersion installedVersion = new PackageVersion(packageVersionString);

                if (packageElement.hasAttribute("projectURL") &&
                        !(pkg.getLatestVersion() != null && installedVersion.compareTo(pkg.getLatestVersion())<0))
                    pkg.setProjectURL(new URL(packageElement.getAttribute("projectURL")));

                Set<PackageDependency> installedVersionDependencies =
                        new TreeSet<PackageDependency>(new Comparator<PackageDependency>() {
							@Override
							public int compare(PackageDependency o1, PackageDependency o2) {
								return o1.dependencyName.compareTo(o2.dependencyName);
							}
						});

                // get dependencies of add-n
                NodeList nodes = doc.getElementsByTagName("depends");
                for (int i = 0; i < nodes.getLength(); i++) {
                    Element dependson = (Element) nodes.item(i);
                    String dependencyName = dependson.getAttribute("on");
                    String atLeastString = dependson.getAttribute("atleast");
                    String atMostString = dependson.getAttribute("atmost");
                    PackageDependency dependency =  new PackageDependency(
                            dependencyName,
                            atLeastString.isEmpty() ? null : new PackageVersion(atLeastString),
                            atMostString.isEmpty() ? null : new PackageVersion(atMostString));

                    installedVersionDependencies.add(dependency);
                }

                pkg.setInstalled(installedVersion, installedVersionDependencies);

            } catch (ParserConfigurationException e) {
                e.printStackTrace();
            } catch (SAXException e) {
                e.printStackTrace();
            } catch (IOException e) {
                e.printStackTrace();
            }
        }

        // Manually set currently-installed BEAST 2 version if not already set
        // This can happen when the BEAST package is not installed (perhaps due to 
        // file access issues)
        Package beastPkg;
        if (packageMap.containsKey(BEAST_PACKAGE_NAME)) {
            beastPkg = packageMap.get(BEAST_PACKAGE_NAME);
        } else {
            beastPkg = new Package(BEAST_PACKAGE_NAME);
            packageMap.put(BEAST_PACKAGE_NAME, beastPkg);
        }

        if (!beastPkg.isInstalled()) {
            PackageVersion beastPkgVersion = new PackageVersion(beastVersion.getVersion());
            Set<PackageDependency> beastPkgDeps = new TreeSet<PackageDependency>();
            beastPkg.setInstalled(beastPkgVersion, beastPkgDeps);
        }

    }

    /**
     * Look through the packages defined in the XML files reached by the repository URLs
     * and add these packages to the package database.
     *
     * @param packageMap package database
     * @throws PackageListRetrievalException when one or more XMLs cannot be retrieved
     */
    public static void addAvailablePackages(Map<String, Package> packageMap) throws PackageListRetrievalException {

        List<URL> urls;
        try {
            urls = getRepositoryURLs();
        } catch (MalformedURLException e) {
            throw new PackageListRetrievalException("Error parsing one or more repository URLs.", e);
        }

        List<URL> brokenPackageRepositories = new ArrayList<URL>();
        Exception firstException = null;

        for (URL url : urls) {
        	InputStream is = null;
            try {            		
            	is = url.openStream();
                DocumentBuilderFactory factory = DocumentBuilderFactory.newInstance();
                DocumentBuilder builder = factory.newDocumentBuilder();
                Document document = builder.parse(new InputSource(is));

                Element rootElement = document.getDocumentElement(); // <packages>
                NodeList nodes = rootElement.getChildNodes();

                for(int i = 0; i < nodes.getLength(); i++) {
                    Node node = nodes.item(i);

                    if(node instanceof Element){
                        Element element = (Element) node;
                        String packageName = element.getAttribute("name");
                        Package pkg;
                        if (packageMap.containsKey(packageName)) {
                            pkg = packageMap.get(packageName);
                        } else {
                            pkg = new Package(packageName);
//                            packageMap.put(packageName, pkg); // issue 754
                        }
                        pkg.setDescription(element.getAttribute("description"));

                        PackageVersion packageVersion = new PackageVersion(element.getAttribute("version"));

                        if (element.hasAttribute("projectURL") &&
                                !(pkg.getLatestVersion() != null && packageVersion.compareTo(pkg.getLatestVersion())<0))
                            pkg.setProjectURL(new URL(element.getAttribute("projectURL")));

                        Set<PackageDependency> packageDependencies = new HashSet<PackageDependency>();
                        NodeList depNodes = element.getElementsByTagName("depends");
                        for (int j = 0; j < depNodes.getLength(); j++) {
                            Element dependson = (Element) depNodes.item(j);
                            String dependencyName = dependson.getAttribute("on");
                            String atLeastString = dependson.getAttribute("atleast");
                            String atMostString = dependson.getAttribute("atmost");
                            PackageDependency dependency =  new PackageDependency(
                                    dependencyName,
                                    atLeastString.isEmpty() ? null : new PackageVersion(atLeastString),
                                    atMostString.isEmpty() ? null : new PackageVersion(atMostString));

                            packageDependencies.add(dependency);
                        }

                        URL packageURL = new URL(element.getAttribute("url"));

                        pkg.addAvailableVersion(packageVersion, packageURL, packageDependencies);

                        // issue 754 Package manager should make project links compulsory
                        if (pkg.isValidFormat()) {
                            packageMap.put(packageName, pkg);
                        } else{
                            String urlStr = pkg.getProjectURL()==null ? "null" : pkg.getProjectURL().toString();
                            System.err.println("Warning: filter " + packageName + " from package manager " +
                                    " because of invalid project URL " + urlStr + " !");
                        }
                    }
                }
                is.close();
            } catch (IOException e) {
                if (brokenPackageRepositories.isEmpty())
                    firstException = e;

                brokenPackageRepositories.add(url);
            } catch (ParserConfigurationException e) {
                if (brokenPackageRepositories.isEmpty())
                    firstException = e;

                brokenPackageRepositories.add(url);
            } catch (SAXException e) {
                if (brokenPackageRepositories.isEmpty())
                    firstException = e;

                brokenPackageRepositories.add(url);
            } finally {
            	try {
            		if (is != null) is.close();
            	} catch (IOException e) {
            		e.printStackTrace();
            	}
            }
        }

        if (!brokenPackageRepositories.isEmpty()) {
            String message = "Error reading the following package repository URLs:";
            for (URL url : brokenPackageRepositories)
                message += " " + url;

            throw new PackageListRetrievalException(message, firstException);
        }
    }

    /**
     * Looks through packages to be installed and uninstalls any that are already installed but
     * do not match the version that is to be installed. Packages that are already installed and do
     * match the version required are removed from packagesToInstall.
     *
     * @param packagesToInstall map from packages to versions to install
     * @param useAppDir if fause, use user directory, otherwise use application directory
     * @param customDir custom installation directory.
     * @throws IOException thrown if packages cannot be deleted and delete list file cannot be written
     */
    public static void prepareForInstall(Map<Package, PackageVersion> packagesToInstall, boolean useAppDir, String customDir) throws IOException {
    	if (useArchive) {
    		return;
    	}
    	
        Map<Package, PackageVersion> ptiCopy = new HashMap<Package, PackageVersion>(packagesToInstall);
        for (Map.Entry<Package, PackageVersion> entry : ptiCopy.entrySet()) {
            Package thisPkg = entry.getKey();
            PackageVersion thisPkgVersion = entry.getValue();

            if (thisPkg.isInstalled()) {
                if (thisPkg.getInstalledVersion().equals(thisPkgVersion))
                    packagesToInstall.remove(thisPkg);
                else
                    uninstallPackage(thisPkg, useAppDir, customDir);
            }
        }

        if (getToDeleteListFile().exists()) {
            // Write to-install file

        	// RRB: what are the following two lines for?
            //File toDeleteList = getToDeleteListFile();
            //FileWriter outfile = new FileWriter(toDeleteList, true);
        	PrintStream ps = null;
            try { 
            	ps  = new PrintStream(getToInstallListFile());
                for (Map.Entry<Package, PackageVersion> entry : packagesToInstall.entrySet()) {
                    ps.println(entry.getKey() + ":" + entry.getValue());
                }
                ps.close();
            } catch (IOException ex) {
                message("Error writing to-install file: " + ex.getMessage() +
                        " Installation may not resume successfully after restart.");
            }
        }
    }

    /**
     * Download and install specified versions of packages.  Note that
     * this method does not check dependencies.  It is assumed the contents
     * of packagesToInstall has been assembled by fillOutDependencies.
     *
     * It is further assumed that the URL points to a zip file containing
     * a directory lib containing jars used by the package, as well as
     * a directory named templates containing BEAUti XML templates.
     *
     * @param packagesToInstall map from packages to versions to install
     * @param useAppDir if false, use user directory, otherwise use application directory
     * @param customDir custom installation directory.
     * @return list of strings representing directories into which packages were installed
     * @throws IOException if URL cannot be accessed for some reason
     */
    public static Map<String, String> installPackages(Map<Package, PackageVersion> packagesToInstall, boolean useAppDir, String customDir) throws IOException {
    	closeClassLoader();
    	
        Map<String, String> dirList = new HashMap<String, String>();

        for (Map.Entry<Package, PackageVersion> entry : packagesToInstall.entrySet()) {
            Package thisPkg = entry.getKey();
            PackageVersion thisPkgVersion = entry.getValue();

            URL templateURL = thisPkg.getVersionURL(thisPkgVersion);

            // check the URL exists
            HttpURLConnection huc = (HttpURLConnection) templateURL.openConnection();
            huc.setRequestMethod("HEAD");
            int responseCode = huc.getResponseCode();
            if (responseCode == HttpURLConnection.HTTP_MOVED_PERM || responseCode == HttpURLConnection.HTTP_NOT_FOUND) { 
            	// RRB: should be "if (responseCode != HttpURLConnection.HTTP_OK)"
            	// but package file hosted on github (which are most of them)
            	// produce a HttpURLConnection.HTTP_FORBIDDEN for some reason
            	throw new IOException("Could not find pacakge at URL\n" + templateURL + "\n"
            			+ "The server may be bussy, or network may be down.\n"
            			+ "If you suspect there is a problem with the URL \n"
            			+ "(the URL may have a typo, or the file was removed)\n"
            			+ "please contact the package maintainer.\n");
            }
            
            // create directory
            ReadableByteChannel rbc = Channels.newChannel(templateURL.openStream());
            String dirName = getPackageDir(thisPkg, thisPkgVersion, useAppDir, customDir);
            File dir = new File(dirName);
            if (!dir.exists()) {
                if (!dir.mkdirs()) {
                    throw new IOException("Could not create directory " + dirName);
                }
            }
            // grab file from URL
            String zipFile = dirName + "/" + thisPkg.getName() + ".zip";
            FileOutputStream fos = new FileOutputStream(zipFile);
            fos.getChannel().transferFrom(rbc, 0, 1 << 24);

            // unzip archive
            doUnzip(zipFile, dirName);
            fos.close();

            dirList.put(thisPkg.getName(), dirName);
        }

        // make sure the class path is updated next time BEAST is started
        Utils6.saveBeautiProperty("package.path", null);
        return dirList;
    }

    public static String getPackageDir(Package thisPkg, PackageVersion thisPkgVersion, boolean useAppDir, String customDir) {
        String dirName = (useAppDir ? getPackageSystemDir() : getPackageUserDir()) + 
        		(useArchive ? "/" + ARCHIVE_DIR : "") + 
        		"/" + thisPkg.getName() +
        		(useArchive ? "/" + thisPkgVersion.versionString : ""); 
        if (customDir != null) {
            dirName = customDir + 
            		(useArchive ? "/" + ARCHIVE_DIR : "") + 
            		"/" + thisPkg.getName() +
            		(useArchive ? "/" + thisPkgVersion.versionString : ""); 
        }
        return dirName;
	}

	/**
     * Get list of installed packages that depend on pkg.
     *
     * @param pkg package for which to retrieve installed dependencies
     * @param packageMap package database
     * @return list of names of installed packages dependent on pkg.
     */
    public static List<String> getInstalledDependencyNames(Package pkg, Map<String, Package> packageMap) {

        List<String> dependencies = new ArrayList<String>();

        for (Package thisPkg : packageMap.values()) {
            if (thisPkg.equals(pkg))
                continue;

            if (!thisPkg.isInstalled())
                continue;

            for (PackageDependency dependency : thisPkg.getInstalledVersionDependencies()) {
                if (dependency.dependencyName.equals(pkg.getName()))
                    dependencies.add(thisPkg.getName());
            }
        }

        return dependencies;
    }

    /**
     * Uninstall the given package. Like installPackages(), this method does not perform any dependency
     * checking - it just blindly removes the specified package. This is so that the method can be called
     * while an installation is in process without falling over because of broken intermediate states.
     *
     * Before using, call getInstalledDependencies() to check for potential problems.
     *
     * @param pkg package to uninstall
     * @param useAppDir if false, use user directory, otherwise use application directory
     * @param customDir custom installation directory.
     * @return name of directory package was removed from, or null if the package was not removed.
     * @throws IOException thrown if packages cannot be deleted and delete list file cannot be written
     */
    public static String uninstallPackage(Package pkg, boolean useAppDir, String customDir) throws IOException {
    	return uninstallPackage(pkg, null, useAppDir, customDir);
    }
    
    public static String uninstallPackage(Package pkg, PackageVersion pkgVersion, boolean useAppDir, String customDir) throws IOException {
    	closeClassLoader();

    	if (pkgVersion == null) {
    		pkgVersion = pkg.getInstalledVersion();
    	}
    	String dirName = getPackageDir(pkg, pkgVersion, useAppDir, customDir);    	
        File dir = new File(dirName);
        if (!dir.exists()) {
        	useArchive = !useArchive;
        	dirName = getPackageDir(pkg, pkgVersion, useAppDir, customDir);
        	dir = new File(dirName);
        	useArchive = !useArchive;
        }
        List<File> deleteFailed = new ArrayList<File>();
        deleteRecursively(dir, deleteFailed);
        
        if (useArchive) {
        	// delete package directory, if it is empty
        	File parent = dir.getParentFile();
        	if (parent.list().length == 0) {
        		parent.delete();
        	}
        }

        // write deleteFailed to file
        if (deleteFailed.size() > 0) {
            File toDeleteList = getToDeleteListFile();
            FileWriter outfile = new FileWriter(toDeleteList, true);
            for (File file : deleteFailed) {
                outfile.write(file.getAbsolutePath() + "\n");
            }
            outfile.close();
        }
        
        // make sure the class path is updated next time BEAST is started
        Utils6.saveBeautiProperty("package.path", null);
        return dirName;
    }


    /**
     * Close class loader so that locks on jar files are released, which may prevent
     * files being replaced on Windows.
     * http://docs.oracle.com/javase/7/docs/api/java/net/URLClassLoader.html#close%28%29
     * 
     * This allows smooth upgrading of BEAST versions using the package manager. Without 
     * this, there is no way to upgrade BEAST since the PackageManager is part of the 
     * BEAST.jar file that is loaded and needs to be replaced.
     * 
     * Side effect is that after installing a package, opening a new BEAUti instance
     * will fail (Windows only).
     * 
     */
    private static void closeClassLoader() {
    	try {
    		if (Utils6.isWindows() && Utils6.getMajorJavaVersion() == 8) {
<<<<<<< HEAD
    			URLClassLoader sysLoader = (URLClassLoader) PackageManager.class.getClassLoader();
    			sysLoader.close(); // <= only since Java 1.7
    		}
		} catch (IOException e) {
			Log.warning.println("Could not close ClassLoader: " + e.getMessage());
		} catch (ClassCastException e) {
			Log.warning.println("Could not close ClassLoader: " + e.getMessage());
		}
		
=======
    			// this class cast exception works on java 8, but not java 9 or above
    			URLClassLoader sysLoader = (URLClassLoader) PackageManager.class.getClassLoader();
    			// sysLoader.close(); // <= only since Java 1.7, so should be commented out for
    			// build of launcher.jar with java 6 compatibility 
    		}		
    	//} catch (IOException e) {
        //    Log.warning.println("Could not close ClassLoader: " + e.getMessage());
        } catch (ClassCastException e) {
            Log.warning.println("Could not close ClassLoader: " + e.getMessage());
		}
>>>>>>> 4a3c1ce8
	}

	private static void deleteRecursively(File file, List<File> deleteFailed) {
        if (file.isDirectory()) {
            File[] files = file.listFiles();
            for (File f : files) {
                deleteRecursively(f, deleteFailed);
            }
        }
        if (!file.delete()) {
            deleteFailed.add(file);
        }
    }


    /**
     * unzip zip archive *
     */
    public static void doUnzip(String inputZip, String destinationDirectory) throws IOException {
        int BUFFER = 2048;
        File sourceZipFile = new File(inputZip);
        File unzipDestinationDirectory = new File(destinationDirectory);

        // Open Zip file for reading
        ZipFile zipFile = new ZipFile(sourceZipFile, ZipFile.OPEN_READ);

        // Create an enumeration of the entries in the zip file
        Enumeration<?> zipFileEntries = zipFile.entries();

        // Process each entry
        while (zipFileEntries.hasMoreElements()) {
            // grab a zip file entry
            ZipEntry entry = (ZipEntry) zipFileEntries.nextElement();

            String currentEntry = entry.getName();

            File destFile = new File(unzipDestinationDirectory + "/" + currentEntry);

            // grab file's parent directory structure
            File destinationParent = destFile.getParentFile();

            // create the parent directory structure if needed
            destinationParent.mkdirs();

            try {
                // extract file if not a directory
                if (!entry.isDirectory()) {
                    BufferedInputStream is = new BufferedInputStream(zipFile.getInputStream(entry));
                    int currentByte;
                    // establish buffer for writing file
                    byte data[] = new byte[BUFFER];

                    // write the current file to disk
                    FileOutputStream fos = new FileOutputStream(destFile);
                    BufferedOutputStream dest = new BufferedOutputStream(fos, BUFFER);

                    // read and write until last byte is encountered
                    while ((currentByte = is.read(data, 0, BUFFER)) != -1) {
                        dest.write(data, 0, currentByte);
                    }
                    dest.flush();
                    dest.close();
                    is.close();
                }
            } catch (IOException ioe) {
                ioe.printStackTrace();
            }
        }
        zipFile.close();
    }

    /**
     * @return directory where to install packages for users *
     */
    public static String getPackageUserDir() {
        
        if (System.getProperty("beast.user.package.dir") != null)
            return System.getProperty("beast.user.package.dir");
        
        if (Utils6.isWindows()) {
            return System.getProperty("user.home") + "\\BEAST\\" + beastVersion.getMajorVersion();
        }
        if (Utils6.isMac()) {
            return System.getProperty("user.home") + "/Library/Application Support/BEAST/" + beastVersion.getMajorVersion();
        }
        // Linux and unices
        return System.getProperty("user.home") + "/.beast/" + beastVersion.getMajorVersion();
    }

    /**
     * @return directory where system wide packages reside *
     */
    public static String getPackageSystemDir() {
        
        if (System.getProperty("beast.system.package.dir") != null)
            return System.getProperty("beast.system.package.dir");
        
        if (Utils6.isWindows()) {
            return "\\Program Files\\BEAST\\" + beastVersion.getMajorVersion();
        }
        if (Utils6.isMac()) {
            return "/Library/Application Support/BEAST/" + beastVersion.getMajorVersion();
        }
        return "/usr/local/share/beast/" + beastVersion.getMajorVersion();
    }

    /**
     * Returns directory where BEAST installation resides, based on the location of the jar containing the
     * BeastMain class file.  This assumes that the parent directory of the beast.jar is the base install
     * directory.
     *
     * @return string representation of BEAST install directory or null if this directory cannot be identified.
     */
    public static String getBEASTInstallDir() {

        // Allow users to explicitly set install directory - handy for programmers
        if (System.getProperty("beast.install.dir") != null)
            return System.getProperty("beast.install.dir");

        
        URL u;
		try {
			u = BEASTClassLoader.forName("beast.app.beastapp.BeastMain").getProtectionDomain().getCodeSource().getLocation();
		} catch (ClassNotFoundException e) {
			// e.printStackTrace();
			return null;
		}
		String s = u.getPath();
        File beastJar = new File(s);
        Log.trace.println("BeastMain found in " + beastJar.getPath());
        if (!beastJar.getName().toLowerCase().endsWith(".jar")) {
        	return null;
        }

        if (beastJar.getParentFile() != null) {
            return beastJar.getParentFile().getParent();
        } else {
            return null;
        }
    }

    /**
     * @return file containing list of files that need to be deleted
     * but could not be deleted. This can happen when uninstalling packages
     * on windows, which locks jar files loaded by java.
     */
    public static File getToDeleteListFile() {
        return new File(getPackageUserDir() + "/" + TO_DELETE_LIST_FILE);
    }

    /**
     * Delete files that could not be deleted earlier due to jar locking.
     */
    private static void processDeleteList() {
        File toDeleteListFile = getToDeleteListFile();
        if (toDeleteListFile.exists()) {
            try {
                BufferedReader fin = new BufferedReader(new FileReader(toDeleteListFile));
                while (fin.ready()) {
                    String str = fin.readLine();
                    File file = new File(str);
                    file.delete();
                }
                fin.close();
                toDeleteListFile.delete();
            } catch (Exception e) {
                e.printStackTrace();
            }
        }
    }

    /**
     * Obtain file containing list of packages that need to be installed
     * at startup.  This file only exists when packages have failed to upgrade
     * due to jar file locking on Windows.
     *
     * @return to-install file
     */
    public static File getToInstallListFile() {
        return new File(getPackageUserDir() + "/" + TO_INSTALL_LIST_FILE);
    }

    /**
     * Completes installation procedure if packages could not be upgraded due to
     * Windows preventing the deletion of jar files.
     *
     * @param packageMap package database
     */
    private static void processInstallList(Map<String, Package> packageMap) {
        File toInstallListFile = getToInstallListFile();
        if (toInstallListFile.exists()) {
            try {
                addAvailablePackages(packageMap);
            } catch (PackageListRetrievalException e) {
                message("Failed to resume package installation due to package list retrieval error: " + e.getMessage());
                toInstallListFile.delete();
                return;
            }

            Map<Package, PackageVersion>  packagesToInstall = new HashMap<Package, PackageVersion>();
            BufferedReader fin = null;
            try {
            	fin = new BufferedReader(new FileReader(toInstallListFile));
                String line;
                while ((line = fin.readLine()) != null) {
                    String[] nameVerPair = line.split(":");

                    Package pkg = packageMap.get(nameVerPair[0]);
                    PackageVersion ver = new PackageVersion(nameVerPair[1]);
                    packagesToInstall.put(pkg, ver);
                }
                fin.close();
            } catch (IOException e) {
                e.printStackTrace();
            }

            try {
                installPackages(packagesToInstall, false, null);
            } catch (IOException e) {
                message("Failed to install packages due to I/O error: " + e.getMessage());
            }

            toInstallListFile.delete();
        }
    }

    /**
     * return list of directories that may contain packages *
     */
    public static List<String> getBeastDirectories() {
    	
        List<String> dirs = new ArrayList<String>();
        // check if there is the BEAST environment variable is set
        if (PackageManager.getBeastPacakgePathProperty() != null) {
            String BEAST = PackageManager.getBeastPacakgePathProperty();
            for (String dirName : BEAST.split(":")) {
                dirs.add(dirName);
            }
        }

        // add user package directory
        dirs.add(getPackageUserDir());

        // add application package directory
        dirs.add(getPackageSystemDir());

        // add BEAST installation directory
        if (getBEASTInstallDir() != null)
            dirs.add(getBEASTInstallDir());

        // pick up directories in class path, useful when running in an IDE
        String strClassPath = System.getProperty("java.class.path");
        String [] paths = strClassPath.split(":");
        for (String path : paths) {
            if (!path.endsWith(".jar")) {
                path = path.replaceAll("\\\\","/");
                if (path.contains("/")) {
                    path = path.substring(0, path.lastIndexOf("/"));
                    // deal with the way Mac's appbundler sets up paths
                  	path = path.replaceAll("/[^/]*/Contents/Java", "");
                    // exclude Intellij build path out/production
                    if (!dirs.contains(path) && !path.contains("production")) {
                        dirs.add(path);
                    }
                }
            }
        }


        // subdirectories that look like they may contain an package
        // this is detected by checking the subdirectory contains a lib or
        // templates directory
        List<String> subDirs = new ArrayList<String>();
        for (String dirName : dirs) {
            File dir = new File(dirName);
            if (dir.isDirectory()) {
                File[] files = dir.listFiles();
                if (files == null)
                    continue;

                for (File file : files) {
                    if (file.isDirectory()) {
                        File versionFile = new File(file, "version.xml");
                        if (versionFile.exists())
                            subDirs.add(file.getAbsolutePath());
                    }
                }
            }
        }

        subDirs.addAll(dirs);
        dirs = subDirs;
        dirs.addAll(getLatestBeastArchiveDirectories(dirs));
        return dirs;
    }
    
    /*
     * Get directories from archive, if not already loaded when traversing visitedDirs.
     * Only add the latest version from the archive.
     */
    private static List<String> getLatestBeastArchiveDirectories(List<String> visitedDirs) {
        List<String> dirs = new ArrayList<String>();
        String FILESEPARATOR = "/"; //(Utils6.isWindows() ? "\\" : "/");

    	String dir = getPackageUserDir() + FILESEPARATOR + ARCHIVE_DIR;
    	File archiveDir = new File(dir);
    	if (archiveDir.exists()) {
    		
    		// determine which packages will already be loaded
        	Set<String> alreadyLoaded = new HashSet<String>();
        	for (String d : visitedDirs) {
        		File dir2 = new File(d);
        		if (dir2.isDirectory()) {
                    File versionFile = new File(dir2 + "/version.xml");
                    if (versionFile.exists()) {
                        try {
                            // find name of package
                            DocumentBuilderFactory factory = DocumentBuilderFactory.newInstance();
                            Document doc = factory.newDocumentBuilder().parse(versionFile);
                            Element packageElement = doc.getDocumentElement();
                            alreadyLoaded.add(packageElement.getAttribute("name"));
                        } catch (Exception e) {
                            // too bad, won't print out any info
                        }
                    }

        			alreadyLoaded.add(dir2.getName());
    	        	for (String f : dir2.list()) {
    	        		File dir3 = new File(f);
    	        		if (dir3.isDirectory()) {
    	                    versionFile = new File(dir3 + "/version.xml");
    	                    if (versionFile.exists()) {
    	                        try {
    	                            // find name of package
    	                            DocumentBuilderFactory factory = DocumentBuilderFactory.newInstance();
    	                            Document doc = factory.newDocumentBuilder().parse(versionFile);
    	                            Element packageElement = doc.getDocumentElement();
    	                            alreadyLoaded.add(packageElement.getAttribute("name"));
    	                        } catch (Exception e) {
    	                            // too bad, won't print out any info
    	                        }
    	                    }
    	        		}
    	        	}    		
        		}
        	}
    		
        	for (String f : archiveDir.list()) {
        		File f2 = new File(dir + FILESEPARATOR + f);
        		if (f2.isDirectory()) {
        			// this may be a package directory -- pick the latest directory
        			String [] versionDirs = f2.list();
        			Arrays.sort(versionDirs,
        					new Comparator<String>() {
								@Override
								public int compare(String v1, String v2) {
			        				PackageVersion pv1 = new PackageVersion(v1);
			        				PackageVersion pv2 = new PackageVersion(v2);
			        				return (pv1.compareTo(pv2));
								}
        			});
        			int k = versionDirs.length - 1;
        			while (k >= 0) {
        				String versionDir = versionDirs[k];
        				File vDir = new File(f2.getPath() + FILESEPARATOR + versionDir);
        				if (vDir.exists() && new File(vDir.getPath() + FILESEPARATOR + "version.xml").exists()) {
        					// check it is not already loaded
        					if (!alreadyLoaded.contains(f)) {
        						dirs.add(vDir.getPath());
        					}
        					break;
        				}
        				k--;
        			}
        		}
    		}        		
    	}
        return dirs;
    } // getBeastDirectories

    
	public static void initialise() {
	    processDeleteList();
	
	    addInstalledPackages(packages);
	
	    processInstallList(packages);
	
	//    checkInstalledDependencies(packages);
	}

	/**
     * load external jars in beast directories *
     */
    public static void loadExternalJars() throws IOException {
    	Utils6.logToSplashScreen("PackageManager::processDeleteList");
        processDeleteList();

    	Utils6.logToSplashScreen("PackageManager::addInstalledPackages");
        addInstalledPackages(packages);

    	Utils6.logToSplashScreen("PackageManager::processInstallList");
        processInstallList(packages);

    	Utils6.logToSplashScreen("PackageManager::checkInstalledDependencies");
        checkInstalledDependencies(packages);

        // jars will only be loaded the classical (pre v2.5.0)
        // way with java 8 when the -Dbeast.load.jars=true
        // directive is given. This can be useful for developers
        // but generally slows down application starting.
//        if (Boolean.getBoolean("beast.load.jars") == false || Utils6.getMajorJavaVersion() != 8) {
//            externalJarsLoaded = true;
//        	Utils6.logToSplashScreen("PackageManager::findDataTypes");
//            findDataTypes();
//        	Utils6.logToSplashScreen("PackageManager::Done");
//    		return;
//    	}

        for (String jarDirName : getBeastDirectories()) {
        	loadPackage(jarDirName);
        }
        externalJarsLoaded = true;
    	Utils6.logToSplashScreen("PackageManager::findDataTypes");
        findDataTypes();
    	Utils6.logToSplashScreen("PackageManager::Done");
    } // loadExternalJars
    
	private static void findDataTypes() {
		try {
			Method findDataTypes = BEASTClassLoader.forName("beast.evolution.alignment.Alignment").getMethod("findDataTypes");
			findDataTypes.invoke(null);
		} catch (Exception e) {
			// too bad, cannot load data types
			Log.err.print(e.getMessage());
		}
	}

	public static void loadExternalJars(String packagesString) throws IOException {
        processDeleteList();

        addInstalledPackages(packages);

        processInstallList(packages);

        if (packagesString != null && packagesString.trim().length() > 0) {
        	String unavailablePacakges = "";
        	String [] packageAndVersions = packagesString.split(":");
        	for (String s : packageAndVersions) {
        		s = s.trim();
        		int i = s.lastIndexOf(" ");
        		if (i > 0) {
        			String pkgname = s.substring(0, i);
        			String pkgversion = s.substring(i+1).trim().replaceAll("v", "");
        			Package pkg = new Package(pkgname);
        			PackageVersion version = new PackageVersion(pkgversion);
        	    	useArchive = true;
        			String dirName = getPackageDir(pkg, version, false, PackageManager.getBeastPacakgePathProperty());
        			if (new File(dirName).exists()) {
        				loadPackage(dirName);
        			} else {
        				// check the latest installed version
        				Package pkg2 = packages.get(pkgname);
        				if (pkg2 == null || !pkg2.isInstalled() || !pkg2.getInstalledVersion().equals(version)) {
            				unavailablePacakges += s +", ";
        				} else {
	            	    	useArchive = false;
	            			dirName = getPackageDir(pkg, version, false, PackageManager.getBeastPacakgePathProperty());
	            			if (new File(dirName).exists()) {
	            				loadPackage(dirName);
	            			} else {
	            				unavailablePacakges += s +", ";
	            			}
        				}
        			}
        		}
        	}
        	if (unavailablePacakges.length() > 1) {
        		unavailablePacakges = unavailablePacakges.substring(0, unavailablePacakges.length() - 2);
        		if (unavailablePacakges.contains(",")) {
        			Log.warning("The following packages are required, but not available: " + unavailablePacakges);
        		} else {
        			Log.warning("The following package is required, but is not available: " + unavailablePacakges);
        		}
        		Log.warning("See http://beast2.org/managing-packages/ for details on how to install packages.");
        	}
        }
        externalJarsLoaded = true;
        findDataTypes();
    } // loadExternalJars

    private static void loadPackage(String jarDirName) {
        try {
            File versionFile = new File(jarDirName + "/version.xml");
            String packageNameAndVersion = null;
            if (versionFile.exists()) {
                try {
                    // print name and version of package
                    DocumentBuilderFactory factory = DocumentBuilderFactory.newInstance();
                    Document doc = factory.newDocumentBuilder().parse(versionFile);
                    Element packageElement = doc.getDocumentElement();
                    packageNameAndVersion = packageElement.getAttribute("name") + " v" + packageElement.getAttribute("version");
                    Log.warning.println("Loading package " + packageNameAndVersion);
                    Utils6.logToSplashScreen("Loading package " + packageNameAndVersion);
                } catch (Exception e) {
                    // too bad, won't print out any info

                    // File is called version.xml, but is not a Beast2 version file
                    // Log.debug.print("Skipping "+jarDirName+" (not a Beast2 package)");
                }
            }
            File jarDir = new File(jarDirName + "/lib");
            if (!jarDir.exists()) {
                jarDir = new File(jarDirName + "\\lib");
            }
            if (jarDir.exists() && jarDir.isDirectory()) {
                for (String fileName : jarDir.list()) {
                    if (fileName.endsWith(".jar")) {
//                        Log.debug.print("Probing: " + fileName + " ");
//                        // check that we are not reload existing classes
//                        String loadedClass = null;
//                        try {
//                            JarInputStream jarFile = new JarInputStream
//                                    (new FileInputStream(jarDir.getAbsolutePath() + "/" + fileName));
//                            JarEntry jarEntry;
//
//                            while (loadedClass == null) {
//                                jarEntry = jarFile.getNextJarEntry();
//                                if (jarEntry == null) {
//                                    break;
//                                }
//                                if ((jarEntry.getName().endsWith(".class"))) {
//                                    String className = jarEntry.getName().replaceAll("/", "\\.");
//                                    className = className.substring(0, className.lastIndexOf('.'));
//                                    try {
//                                        /*Object o =*/
//                                    	BEASTClassLoader.forName(className);
//                                        loadedClass = className;
//                                    } catch (Throwable e) {
//                                        // TODO: handle exception
//                                    	e.printStackTrace();
//                                    }
//                                    if (loadedClass == null && packageNameAndVersion != null) {
//                                        classToPackageMap.put(className, packageNameAndVersion);
//                                    }
//                                }
//                            }
//                            jarFile.close();
//                        } catch (Exception e) {
//                            e.printStackTrace();
//                        }
//
//
//                        @SuppressWarnings("deprecation")
                        URL url = new File(jarDir.getAbsolutePath() + "/" + fileName).toURI().toURL();
//                        if (loadedClass == null) {
                            addURL(url);
//                        } else {
//                            Log.debug.println("Skip loading " + url + ": contains class " + loadedClass + " that is already loaded");
//                        }
                    }
                }
            }
        } catch (Exception e) {
            // File exists, but cannot open the file for some reason
            Log.debug.println("Skipping "+jarDirName+"/version.xml (unable to open file");
            Log.warning.println("Skipping "+jarDirName+"/version.xml (unable to open file");
        }
	}

    /**
     * Populate given map with versions of packages to install which satisfy dependencies
     * of those already present.
     *
     * @param packageMap database of installed and available packages
     * @param packagesToInstall map to populate with package versions requiring installation.
     * @throws DependencyResolutionException thrown when method fails to identify a consistent set of dependent packages
     */
    public static void populatePackagesToInstall(Map<String, Package> packageMap,
                                                 Map<Package, PackageVersion> packagesToInstall) throws DependencyResolutionException {

        Map<Package, PackageVersion> copy = new HashMap<Package, PackageVersion>(packagesToInstall);

        for (Map.Entry<Package, PackageVersion> entry : copy.entrySet()) {
            populatePackagesToInstall(packageMap, packagesToInstall, entry.getKey(), entry.getValue());
        }

    }

    private static void populatePackagesToInstall(Map<String, Package> packageMap,
                                             Map<Package, PackageVersion> packagesToInstall,
                                          Package rootPackage, PackageVersion rootPackageVersion) throws DependencyResolutionException {

        if (!rootPackage.getAvailableVersions().contains(rootPackageVersion))
            throw new IllegalArgumentException("Package version " + rootPackageVersion + " is not available.");

        Set<PackageDependency> dependencies = rootPackage.getDependencies(rootPackageVersion);
        for (PackageDependency dependency : dependencies) {
            if (!packageMap.containsKey(dependency.dependencyName))
                throw new DependencyResolutionException("Package " + rootPackage
                        + " depends on unknown package " + dependency.dependencyName);

            Package depPkg = packageMap.get(dependency.dependencyName);
            PackageVersion intendedVersion = packagesToInstall.get(depPkg);
            if (intendedVersion == null) {
                if (depPkg.isInstalled() && dependency.isMetBy(depPkg.getInstalledVersion()))
                    continue;
            } else {
                if (dependency.isMetBy(intendedVersion))
                    continue;
                else
                    throw new DependencyResolutionException("Package " + rootPackage + " depends on a different " +
                            "version of package " + dependency.dependencyName + " to that required by another package.");
            }

            boolean foundCompatible = false;
            for (PackageVersion depPkgVersion : depPkg.getAvailableVersions()) {
                if (dependency.isMetBy(depPkgVersion)) {
                    if (depPkg.isInstalled() && depPkgVersion.compareTo(depPkg.getInstalledVersion())<0)
                        continue; // No downgrading of installed versions

                    packagesToInstall.put(depPkg, depPkgVersion);

                    try {
                        populatePackagesToInstall(packageMap, packagesToInstall, depPkg, depPkgVersion);
                        foundCompatible = true;
                        break;
                    } catch (DependencyResolutionException ignored) { }

                    packagesToInstall.remove(depPkg);
                }
            }
            if (!foundCompatible)
                throw new DependencyResolutionException("Package " + rootPackage + " requires " + dependency + ", " +
                        "but no installable version of that package was found.");

        }
    }

    /**
     * Checks that dependencies of all installed packages are met.
     *
     * @param packageMap
     */
    private static void checkInstalledDependencies(Map<String, Package> packageMap) {
        Map<PackageDependency,Package> dependencies = new HashMap<PackageDependency,Package>();

        // Collect installed package dependencies
        for (Package pkg : packageMap.values()) {
            if (!pkg.isInstalled())
                continue;

            for (PackageDependency dep : pkg.getInstalledVersionDependencies())
                dependencies.put(dep, pkg);
        }

        // check dependencies
        for (PackageDependency dep : dependencies.keySet()) {
            Package depPackage = packageMap.get(dep.dependencyName);
            Package requiredBy = dependencies.get(dep);
            if (depPackage == null) {
                warning("Package " + requiredBy.getName()
                        + " requires another package (" + dep.dependencyName + ") which is not available.\n" +
                        "Either uninstall " + requiredBy.getName() + " or ask the package maintainer for " +
                        "information about this dependency.");
            } else if (!depPackage.isInstalled()) {
                warning("Package " + requiredBy.getName() + " requires another package (" + dep.dependencyName + ") which is not installed.\n" +
                        "Either uninstall " + requiredBy.getName() + " or install the " + dep.dependencyName + " package.");
            } else if (!dep.isMetBy(depPackage.getInstalledVersion())) {
                warning("Package " +  requiredBy.getName() + " requires another package " + dep
                        + " but the installed " + dep.dependencyName + " has version " + depPackage.getInstalledVersion() + ".\n" +
                        "Either uninstall " + requiredBy.getName() + " or install the correct version of " + dep.dependencyName + ".");
            }
        }
    }

    public static void checkInstalledDependencies() {
    	checkInstalledDependencies(packages);
    }

    /**
     * Display a warning to console or as a dialog, depending
     * on whether a GUI exists.
     * 
     * @param string warning to display
     */
    private static void warning(String string) {
        Log.warning.println(string);
        Log.warning.println("Unexpected behavior may follow!");
        if (!java.awt.GraphicsEnvironment.isHeadless() && System.getProperty("no.beast.popup") == null) {
            JOptionPane.showMessageDialog(null, string +
                    "\nUnexpected behavior may follow!");
        }
    }
    
    /**
     * Display a message to console or as a dialog, depending
     * on whether a GUI exists.
     * 
     * @param string message to display
     */
    private static void message(String string) {
    	Log.info.println(string);
        if (!java.awt.GraphicsEnvironment.isHeadless()) {
            JOptionPane.showMessageDialog(null, string);
        }
    }

    /**
     * Add URL to CLASSPATH
     *
     * @param u URL
     * @throws IOException if something goes wrong when adding a url
     */
    public static void addURL(URL u) throws IOException {
    	BEASTClassLoader.classLoader.addURL(u);
//        // ClassloaderUtil clu = new ClassloaderUtil();
//        PackageManager clu = new PackageManager();
//        // URLClassLoader sysLoader = (URLClassLoader)
//        // ClassLoader.getSystemClassLoader();
//        URLClassLoader sysLoader = (URLClassLoader) clu.getClass().getClassLoader();
//        URL urls[] = sysLoader.getURLs();
//        for (URL url : urls) {
//            if (url.toString().toLowerCase().equals(u.toString().toLowerCase())) {
//                Log.debug.println("URL " + u + " is already in the CLASSPATH");
//                return;
//            }
//        }
//        Class<?> sysclass = URLClassLoader.class;
//        try {
//            // Parameters
//            Class<?>[] parameters = new Class[]{URL.class};
//            Method method = sysclass.getDeclaredMethod("addURL", parameters);
//            method.setAccessible(true);
//            method.invoke(sysLoader, u);
//            Log.debug.println("Loaded URL " + u);
//        } catch (Throwable t) {
//            t.printStackTrace();
//            throw new IOException("Error, could not add URL to system classloader");
//        }
        String classpath = System.getProperty("java.class.path");
        String jar = u + "";
        classpath += System.getProperty("path.separator") + jar.substring(5);
        System.setProperty("java.class.path", classpath);
        all_classes = null;
    }


    private static void loadAllClasses() {
        if (!externalJarsLoaded) {
            try {
                loadExternalJars();
            } catch (Exception e) {
                e.printStackTrace();
            }
        }

        all_classes = new ArrayList<String>();
        String pathSep = System.getProperty("path.separator");
        String classpath = System.getProperty("java.class.path");

        for (String path : classpath.split(pathSep)) {
            //Log.debug.println("loadallclasses " + path);
            File filepath = new File(path);

            if (filepath.isDirectory()) {
                addDirContent(filepath, filepath.getAbsolutePath().length());
            } else if (path.endsWith(".jar")) {

                JarFile jar = null;
                try {
                    jar = new JarFile(filepath);
                } catch (IOException e) {
                    Log.debug.println("WARNING: " + filepath + " could not be opened!");
                    continue;
                }

                for (Enumeration<JarEntry> entries = jar.entries(); entries.hasMoreElements(); ) {
                    JarEntry entry = entries.nextElement();
                    if (entry.getName().endsWith(".class")) {
                        all_classes.add(entry.getName());
                    }
                }
                try {
					jar.close();
				} catch (IOException e) {
                    Log.debug.println("WARNING: " + filepath + " could not be closed!");
				}
            } else if (path.endsWith(".class")) {
                all_classes.add(path);
            } else {
                Log.debug.println("Warning: corrupt classpath entry: " + path);
            }

        }

        String fileSep = System.getProperty("file.separator");
        if (fileSep.equals("\\")) {
            fileSep = "\\\\";
        }
        for (int i = 0; i < all_classes.size(); i++) {
            String str = all_classes.get(i);
            str = str.substring(0, str.length() - 6);
            str = str.replaceAll(fileSep, ".");
            if (str.startsWith(".")) {
                str = str.substring(1);
            }
            all_classes.set(i, str);
        }

    }

    private static void addDirContent(File dir, int len) {
    	try {
    	// No point in checking directories that cannot be read.
    	// Need check here since these potentially can cause exceptions
	    	if (dir.canRead()) {
		        for (File file : dir.listFiles()) {
		            if (file.isDirectory()) {
		                addDirContent(file, len);
		            } else {
		                if (file.getName().endsWith(".class")) {
		                    all_classes.add(file.getAbsolutePath().substring(len));
		                }
		            }
		        }
	    	}
    	} catch (Exception e) {
    		// ignore
    		// windows appears to throw exceptions on unaccessible directories
    	}
    }


    /**
     * Checks whether the "otherclass" is a subclass of the given "superclass".
     *
     * @param superclass the superclass to check against
     * @param otherclass this class is checked whether it is a subclass of the the
     *                   superclass
     * @return TRUE if "otherclass" is a true subclass
     */
    public static boolean isSubclass(Class<?> superclass, Class<?> otherclass) {
        Class<?> currentclass;
        boolean result;

        result = false;
        currentclass = otherclass;
        do {
            result = currentclass.equals(superclass);

            // topmost class reached?
            if (currentclass.equals(Object.class))
                break;

            if (!result)
                currentclass = currentclass.getSuperclass();
        } while (!result);

        return result;
    }


    /**
     * Checks whether the given class implements the given interface.
     *
     * @param intf the interface to look for in the given class
     * @param cls  the class to check for the interface
     * @return TRUE if the class contains the interface
     */
    public static boolean hasInterface(Class<?> intf, Class<?> cls) {
        Class<?>[] intfs;
        int i;
        boolean result;
        Class<?> currentclass;

        result = false;
        currentclass = cls;
        do {
            // check all the interfaces, this class implements
            intfs = currentclass.getInterfaces();
            for (i = 0; i < intfs.length; i++) {
                if (intfs[i].equals(intf)) {
                    result = true;
                    break;
                }
            }

            // get parent class
            if (!result) {
                currentclass = currentclass.getSuperclass();

                // topmost class reached or no superclass?
                if ((currentclass == null) || (currentclass.equals(Object.class)))
                    break;
            }
        } while (!result);

        return result;
    }


    /**
     * Checks the given packages for classes that inherited from the given
     * class, in case it's a class, or implement this class, in case it's an
     * interface.
     *
     * @param classname the class/interface to look for
     * @param pkgnames  the packages to search in
     * @return a list with all the found classnames
     */
    public static List<String> find(String classname, String[] pkgnames) {
        List<String> result;
        Class<?> cls;

        result = new ArrayList<String>();

        try {
            cls = BEASTClassLoader.forName(classname);
            result = find(cls, pkgnames);
        } catch (Exception e) {
            e.printStackTrace();
        }

        return result;
    }

    /**
     * Checks the given package for classes that inherited from the given class,
     * in case it's a class, or implement this class, in case it's an interface.
     *
     * @param classname the class/interface to look for
     * @param pkgname   the package to search in
     * @return a list with all the found classnames
     */
    public static List<String> find(String classname, String pkgname) {
        List<String> result;
        Class<?> cls;

        result = new ArrayList<String>();

        try {
            cls = BEASTClassLoader.forName(classname);
            result = find(cls, pkgname);
        } catch (Exception e) {
            e.printStackTrace();
        }

        return result;
    }

    /**
     * Checks the given packages for classes that inherited from the given
     * class, in case it's a class, or implement this class, in case it's an
     * interface.
     *
     * @param cls      the class/interface to look for
     * @param pkgnames the packages to search in
     * @return a list with all the found classnames
     */
    public static List<String> find(Class<?> cls, String[] pkgnames) {
        List<String> result;
        int i;
        HashSet<String> names;

        result = new ArrayList<String>();

        names = new HashSet<String>();
        for (i = 0; i < pkgnames.length; i++) {
            names.addAll(find(cls, pkgnames[i]));
        }

        // sort result
        result.addAll(names);
        Collections.sort(result, new Comparator<String>() {
			@Override
			public int compare(String s1, String s2) {
	        	if (s1.equals(BEAST_PACKAGE_NAME)) {
	        		return -1;
	        	}
	        	if (s2.equals(BEAST_PACKAGE_NAME)) {
	        		return 1;
	        	}
	        	return s1.compareTo(s2);
			}
        }); //, new StringCompare());

        return result;
    }

    /**
     * Checks the given package for classes that inherited from the given class,
     * in case it's a class, or implement this class, in case it's an interface.
     *
     * @param cls     the class/interface to look for
     * @param pkgname the package to search in
     * @return a list with all the found classnames
     */
    public static List<String> find(Class<?> cls, String pkgname) {
        if (all_classes == null) {
            loadAllClasses();
        }

        List<String> result = new ArrayList<String>();
        for (int i = all_classes.size() - 1; i >= 0; i--) {
            String className = all_classes.get(i);
            if (className.indexOf('/') >= 0) {
            	className = className.replaceAll("/", ".");
            }
            //Log.debug.println(className + " " + pkgname);

            // must match package
            if (className.startsWith(pkgname)) {
                //Log.debug.println(className);
                try {
                    Class<?> clsNew = BEASTClassLoader.forName(className);

                    // no abstract classes
                    if (!Modifier.isAbstract(clsNew.getModifiers()) &&
                            // must implement interface
                            (cls.isInterface() && hasInterface(cls, clsNew)) ||
                            // must be derived from class
                            (!clsNew.isInterface() && isSubclass(cls, clsNew))) {
                        result.add(className);
                    }
                } catch (Throwable e) {
                    Log.debug.println("Checking class: " + className);
                    e.printStackTrace();
                }

            }
        }

        // sort result
        Collections.sort(result, new Comparator<String>() {
			@Override
			public int compare(String s1, String s2) {
	        	if (s1.equals(BEAST_PACKAGE_NAME)) {
	        		return -1;
	        	}
	        	if (s2.equals(BEAST_PACKAGE_NAME)) {
	        		return 1;
	        	}
	        	return s1.compareTo(s2);
			}
        }); //, new StringCompare());
        // remove duplicates
        for (int i = result.size() - 1; i > 0; i--) {
            if (result.get(i).equals(result.get(i - 1))) {
                result.remove(i);
            }
        }

        return result;
    }


    /*
     * Command-line interface code
     */

    /**
     * Pretty-print package information.
     *
     * @param ps print stream to which to print package info
     * @param packageMap map from package names to package objects
     */
    public static void prettyPrintPackageInfo(PrintStream ps, Map<String, Package> packageMap) {

        // Define headers here - need to know lengths
        String nameHeader = "Name";
        String statusHeader = "Installed Version";
        String latestHeader = "Latest Version";
        String depsHeader = "Dependencies";
        String descriptionHeader = "Description";

        int maxNameWidth = nameHeader.length();
        int maxStatusWidth = statusHeader.length();
        int maxLatestWidth = latestHeader.length();
        int maxDepsWidth = depsHeader.length();

        // Assemble list of packages (excluding beast2), keeping track of maximum field widths
        List<Package> packageList = new ArrayList<Package>();
        for (Package pkg : packageMap.values()) {
//            if (pkg.getName().equals(BEAST_PACKAGE))
//                continue;

            packageList.add(pkg);

            maxNameWidth = Math.max(pkg.getName().length(), maxNameWidth);
            maxStatusWidth = Math.max(pkg.isInstalled() ? pkg.getInstalledVersion().toString().length() : 2, maxStatusWidth);
            maxLatestWidth = Math.max(maxLatestWidth, pkg.isAvailable()
                            ? pkg.getLatestVersion().toString().length()
                            :  Math.max(2, maxStatusWidth));
            maxDepsWidth = Math.max(pkg.getDependenciesString().length(), maxDepsWidth);
        }

        // Assemble format strings
        String nameFormat = "%-" + (maxNameWidth) + "s";
        String statusFormat = "%-" + (maxStatusWidth) + "s";
        String latestFormat = "%-" + (maxLatestWidth) + "s";
        String depsFormat = "%-" + (maxDepsWidth) + "s";
        String sep = " | ";

        // Print headers
        ps.printf(nameFormat, nameHeader); ps.print(sep);
        ps.printf(statusFormat, statusHeader); ps.print(sep);
        ps.printf(latestFormat, latestHeader); ps.print(sep);
        ps.printf(depsFormat, depsHeader); ps.print(sep);
        ps.printf("%s\n", descriptionHeader);

        // Add horizontal rule under header
        int totalWidth = maxNameWidth + maxStatusWidth
                + maxLatestWidth + maxDepsWidth
                + descriptionHeader.length() + 4*3;
        for (int i=0; i<totalWidth; i++)
            ps.print("-");
        ps.println();


        // Print formatted package information
        for (Package pkg : packageList) {
        	if (pkg.getName().equals(BEAST_PACKAGE_NAME)) {
        		ps.printf(nameFormat, pkg.getName()); ps.print(sep);
		        ps.printf(statusFormat, pkg.isInstalled() ? pkg.getInstalledVersion() : "NA"); ps.print(sep);
		        ps.printf(latestFormat, pkg.isAvailable() ? pkg.getLatestVersion() : "NA"); ps.print(sep);
		        ps.printf(depsFormat, pkg.getDependenciesString()); ps.print(sep);
		        ps.printf("%s\n", pkg.getDescription());
        	}
        }
        for (int i=0; i<totalWidth; i++)
            ps.print("-");
        ps.println();
        
        // Print formatted package information
        for (Package pkg : packageList) {
        	if (!pkg.getName().equals(BEAST_PACKAGE_NAME)) {
	            ps.printf(nameFormat, pkg.getName()); ps.print(sep);
	            ps.printf(statusFormat, pkg.isInstalled() ? pkg.getInstalledVersion() : "NA"); ps.print(sep);
	            ps.printf(latestFormat, pkg.isAvailable() ? pkg.getLatestVersion() : "NA"); ps.print(sep);
	            ps.printf(depsFormat, pkg.getDependenciesString()); ps.print(sep);
	            ps.printf("%s\n", pkg.getDescription());
        	}
        }
    }


    private static void printUsageAndExit(Arguments arguments) {
        arguments.printUsage("packagemanager", "");
        Log.info.println("\nExamples:");
        Log.info.println("packagemanager -list");
        Log.info.println("packagemanager -add SNAPP");
        Log.info.println("packagemanager -useAppDir -add SNAPP");
        Log.info.println("packagemanager -del SNAPP");
        System.exit(0);
    }

    public static void main(String[] args) {
        try {
            Arguments arguments = new Arguments(
                    new Arguments.Option[]{
                            new Arguments.Option("list", "List available packages"),
                            new Arguments.StringOption("add", "NAME", "Install the <NAME> package"),
                            new Arguments.StringOption("del", "NAME", "Uninstall the <NAME> package"),
                            new Arguments.StringOption("version", "NAME", "Specify package version"),
                            new Arguments.Option("useAppDir", "Use application (system wide) installation directory. Note this requires writing rights to the application directory. If not specified, the user's BEAST directory will be used."),
                            new Arguments.StringOption("dir", "DIR", "Install/uninstall package in directory <DIR>. This overrides the useAppDir option"),
                            new Arguments.Option("help", "Show help"),
                            new Arguments.Option("update", "Check for updates, and ask to install if available"),
                            new Arguments.Option("updatenow", "Check for updates and install without asking"),
                    });
            try {
                arguments.parseArguments(args);
            } catch (Arguments.ArgumentException ae) {
                Log.info.println();
                Log.info.println(ae.getMessage());
                Log.info.println();
                printUsageAndExit(arguments);
            }

            if (args.length == 0 || arguments.hasOption("help")) {
                printUsageAndExit(arguments);
            }
            
            if (arguments.hasOption("update")) {
            	updatePackages(UpdateStatus.AUTO_CHECK_AND_ASK, false);
            	return;
            }

            if (arguments.hasOption("updatenow")) {
            	updatePackages(UpdateStatus.AUTO_UPDATE, false);
            	return;
            }

            boolean useAppDir = arguments.hasOption("useAppDir");
            String customDir = arguments.getStringOption("dir");
            if (customDir != null) {
                String path = PackageManager.getBeastPacakgePathProperty();
                System.setProperty("BEAST_PACKAGE_PATH", (path != null ? path + ":" : "") +customDir);
            }

            List<URL> urlList = getRepositoryURLs();
            Log.debug.println("Packages user path : " + getPackageUserDir());
            for (URL url : urlList) {
                Log.debug.println("Access URL : " + url);
            }
            Log.debug.print("Getting list of packages ...");
            Map<String, Package> packageMap = new TreeMap<String, Package>(new Comparator<String>() {
            	// String::compareToIgnoreCase
    			@Override
    			public int compare(String s1, String s2) {
    	        	return s1.toLowerCase().compareTo(s2.toLowerCase());
    			}
            });
            try {
                PackageManager.addInstalledPackages(packageMap);
                PackageManager.addAvailablePackages(packageMap);
            } catch (PackageListRetrievalException e) {
            	Log.warning.println(e.getMessage());
                if (e.getCause() instanceof IOException)
                    Log.warning.println(NO_CONNECTION_MESSAGE);
            	return;
            }
            Log.debug.println("Done!\n");

            if (arguments.hasOption("list")) {
                prettyPrintPackageInfo(Log.info, packageMap);
            }
            
            if (arguments.hasOption("add")) {
                String name = arguments.getStringOption("add");
                boolean processed = false;
                for (Package aPackage : packageMap.values()) {
                    if (aPackage.packageName.equals(name)) {
                        processed = true;
                        if (!aPackage.isInstalled() || arguments.hasOption("version")) {
                            Log.debug.println("Determine packages to install");
                            Map<Package, PackageVersion> packagesToInstall = new HashMap<Package, PackageVersion>();
                            if (arguments.hasOption("version")) {
                            	String versionString = arguments.getStringOption("version");
                            	PackageVersion version = new PackageVersion(versionString);
                            	packagesToInstall.put(aPackage, version);
                            	PackageManager.useArchive = true;
                            } else {
                            	packagesToInstall.put(aPackage, aPackage.getLatestVersion());
                            }
                            try {
                                populatePackagesToInstall(packageMap, packagesToInstall);
                            } catch (DependencyResolutionException ex) {
                                Log.err("Installation aborted: " + ex.getMessage());
                            }
                            Log.debug.println("Start installation");
                            prepareForInstall(packagesToInstall, useAppDir, customDir);
                            Map<String, String> dirs = installPackages(packagesToInstall, useAppDir, customDir);
                            for (String pkgName : dirs.keySet())
                                Log.info.println("Package " + pkgName + " is installed in " + dirs.get(pkgName) + ".");
                        } else {
                            Log.info.println("Installation aborted: " + name + " is already installed.");
                            System.exit(1);
                        }
                    }
                }
                if (!processed) {
                    Log.info.println("Could not find package '" + name + "' (typo perhaps?)");
                }
            }

            if (arguments.hasOption("del")) {
                String name = arguments.getStringOption("del");
                boolean processed = false;
                for (Package aPackage : packageMap.values()) {
                    if (aPackage.packageName.equals(name)) {
                        processed = true;
                        if (arguments.hasOption("version")) {
                        	PackageManager.useArchive = true;
                        	String versionString = arguments.getStringOption("version");
                        	PackageVersion version = new PackageVersion(versionString);
                            String dir = uninstallPackage(aPackage, version, useAppDir, customDir);
                            Log.info.println("Package " + name + " is uninstalled from " + dir + ".");
                        } else {
	                        if (aPackage.isInstalled()) {
	                            List<String> deps = getInstalledDependencyNames(aPackage, packageMap);
	                            if (deps.isEmpty()) {
	                                Log.debug.println("Start un-installation");
	                                String dir = uninstallPackage(aPackage, useAppDir, customDir);
	                                Log.info.println("Package " + name + " is uninstalled from " + dir + ".");
	                            } else {
	                                Log.info.println("Un-installation aborted: " + name + " is used by these other packages: " +
	                                        join(", ", deps) + ".");
	                                Log.info.println("Remove these packages first.");
	                                System.exit(1);
	                            }
	                        } else {
	                            Log.info.println("Un-installation aborted: " + name + " is not installed yet.");
	                            System.exit(1);
	                        }
                        }
                    }
                }
                if (!processed) {
                    Log.info.println("Could not find package '" + name + "' (typo perhaps?)");
                }
            }
        } catch (Exception e) {
            e.printStackTrace();
        }
    }

    private static String join(String string, List<String> deps) {
		StringBuilder buf = new StringBuilder();
		for (int i = 0; i < deps.size(); i++) {
			buf.append(deps.get(i));
			buf.append(',');
		}
		buf.deleteCharAt(buf.length() - 1);
		return buf.toString();
	}

	/** keep track of which class comes from a particular package.
     * It maps a full class name onto a package name + " v" + package version
     * e.g. "bModelTest v0.3.2"
     */
    private static Map<String, String> classToPackageMap = new HashMap<String, String>();
    
    /**  maps package name to a Package object, which contains info on whether 
     * and which version is installed. This is initialised when loadExternalJars()
     * is called, which happens at the start of BEAST, BEAUti and many utilities.
     */
    private static TreeMap<String, Package> packages = new TreeMap<String, Package>();
   
    public static Map<String, String> getClassToPackageMap() {
    	if (classToPackageMap.size() == 0) {
            for (String jarDirName : getBeastDirectories()) {
            	initPackageMap(jarDirName);
            }
    	}
    	return classToPackageMap;
    }

    /** return set of Strings in the format of classToPackageMap (like "bModelTest v0.3.2")
     * for all packages used by o and its predecessors in the model graph.
     */
    public static Set<String> getPackagesAndVersions(Object o) {
    	Set<String> packagesAndVersions = new LinkedHashSet<String>();
    	getPackagesAndVersions(o, packagesAndVersions);
    	return packagesAndVersions;
    }
    
    /** traverse model graph starting at o, and collect packageAndVersion strings
     * along the way.
     */
    private static void getPackagesAndVersions(Object o, Set<String> packagesAndVersions) {
    	String packageAndVersion = classToPackageMap.get(o.getClass().getName());
    	if (packageAndVersion != null) {
    		packagesAndVersions.add(packageAndVersion);
    	}
    	for (BEASTInterface o2 : BEASTObjectStore.listActiveBEASTObjects(o)) {
    		getPackagesAndVersions(o2, packagesAndVersions);
    	}
	}
    
    private static void initPackageMap(String jarDirName) {
        try {
            File versionFile = new File(jarDirName + "/version.xml");
            String packageNameAndVersion = null;
            if (versionFile.exists()) {
                try {
                    // print name and version of package
                    DocumentBuilderFactory factory = DocumentBuilderFactory.newInstance();
                    Document doc = factory.newDocumentBuilder().parse(versionFile);
                    Element packageElement = doc.getDocumentElement();
                    packageNameAndVersion = packageElement.getAttribute("name") + " v" + packageElement.getAttribute("version");
                    Log.warning.println("Loading package " + packageNameAndVersion);
                    Utils6.logToSplashScreen("Loading package " + packageNameAndVersion);
                } catch (Exception e) {
                    // too bad, won't print out any info

                    // File is called version.xml, but is not a Beast2 version file
                    // Log.debug.print("Skipping "+jarDirName+" (not a Beast2 package)");
                }
            }
            File jarDir = new File(jarDirName + "/lib");
            if (!jarDir.exists()) {
                jarDir = new File(jarDirName + "\\lib");
            }
            if (jarDir.exists() && jarDir.isDirectory()) {
                for (String fileName : jarDir.list()) {
                    if (fileName.endsWith(".jar")) {
                        Log.debug.print("Probing: " + fileName + " ");
                        // check that we are not reload existing classes
                        try {
                            JarInputStream jarFile = new JarInputStream
                                    (new FileInputStream(jarDir.getAbsolutePath() + "/" + fileName));
                            JarEntry jarEntry;
                            while ((jarEntry = jarFile.getNextJarEntry()) != null) {
                                if ((jarEntry.getName().endsWith(".class"))) {
                                    String className = jarEntry.getName().replaceAll("/", "\\.");
                                    className = className.substring(0, className.lastIndexOf('.'));
                                    if (packageNameAndVersion != null) {
                                        classToPackageMap.put(className, packageNameAndVersion);
                                    }
                                }
                            }
                            jarFile.close();
                        } catch (Exception e) {
                            e.printStackTrace();
                        }
                    }
                }
            }
        } catch (Exception e) {
            // File exists, but cannot open the file for some reason
            Log.debug.println("Skipping "+jarDirName+"/version.xml (unable to open file");
            Log.warning.println("Skipping "+jarDirName+"/version.xml (unable to open file");
        }
		
	}

	/** test whether a package with given name and version is available.
     * @param pkgname
     * @param pkgversion ignored for now
     * @return
     */
    // RRB: may need to return PackageStatus instead of boolean, but not sure yet how to handle
    // the case where a newer package is installed, and the old one is not available yet.
    //public static enum PackageStatus {NOT_INSTALLED, INSTALLED, INSTALLED_VERSION_NOT_AVAILABLE};
    public static boolean isInstalled(String pkgname, String pkgversion) {
		if (!packages.containsKey(pkgname)) {
			return false;
		}
		return true;
//		Package pkg = packages.get(pkgname);
//		PackageVersion version = new PackageVersion(pkgversion);
//		if (pkg.isAvailable(version)) {
//			return false;
//		}
	}
    
    /** check whether there are new packages to install, and if so install them
     * either after asking the user, or without asking (depending on updateStatus).
     * @param updateStatus
     */
    public static void updatePackages(UpdateStatus updateStatus, boolean useGUI) {
    	if (updateStatus == UpdateStatus.DO_NOT_CHECK) {
    		return;
    	}
    	
    	// find available and installed packages
        TreeMap<String, Package> packageMap = new TreeMap<String, Package>(
        		new Comparator<String>() {
			@Override
			public int compare(String s1, String s2) {
	        	if (s1.equals(PackageManager.BEAST_PACKAGE_NAME)) {
	        		if (s2.equals(PackageManager.BEAST_PACKAGE_NAME)) {
	        			return 0;
	        		}
	        		return -1;
	        	}
	        	if (s2.equals(PackageManager.BEAST_PACKAGE_NAME)) {
	        		return 1;
	        	}
	        	return s1.compareToIgnoreCase(s2);
			}
        });
        try {
			addAvailablePackages(packageMap);
		} catch (PackageListRetrievalException e) {
			// cannot access list right now, so try again next time
			return;
		}
        addInstalledPackages(packageMap);

        // check whether any installed package has an update
        Map<Package, PackageVersion> packagesToInstall = new LinkedHashMap<Package, PackageVersion>();
        for (String packageName : packageMap.keySet()) {
        	Package _package = packageMap.get(packageName);
        	if (_package.isInstalled()) {
        		if (_package.getLatestVersion() != null && _package.getLatestVersion().compareTo(_package.getInstalledVersion()) > 0) {
        			packagesToInstall.put(_package, _package.getLatestVersion());
        		}
        	}
        }
        
        if (packagesToInstall.size() == 0) {
        	// nothing to install
        	return;
        }
         
        // do we need to ask before proceeding?
    	if (updateStatus != UpdateStatus.AUTO_UPDATE) {
    		if (useGUI) {
	    		StringBuilder buf = new StringBuilder();
	    		buf.append("<table><tr><td>Package name</td><td>New version</td><td>Installed</td></tr>");
	    		for (Package _package : packagesToInstall.keySet()) {
	    			buf.append("<tr><td>" + _package.packageName + "</td>"
	    					+ "<td>" + _package.getLatestVersion()+ "</td>"
	    					+ "<td>" + _package.getInstalledVersion() + "</td></tr>");
	    		}
	    		buf.append("</table>");
	    		String [] options = new String[]{"No, never check again", "Not now", "Yes", "Always install without asking"};
	    		int response = JOptionPane.showOptionDialog(null, "<html><h2>New packages are available to install:</h2>" +
	    				buf.toString() + 
	    				"Do you want to install?</html>", "Package Manager", JOptionPane.DEFAULT_OPTION, JOptionPane.PLAIN_MESSAGE,
	    		        null, options, options[2]);
	    		switch (response) {
	    		case 0: // No, never check again
	                Utils6.saveBeautiProperty("package.update.status", UpdateStatus.DO_NOT_CHECK.toString());
	    			return;
	    		case 1: // No, check later
	                Utils6.saveBeautiProperty("package.update.status", UpdateStatus.AUTO_CHECK_AND_ASK.toString());
	    			return;
	    		case 2: // Yes, ask next time
	                Utils6.saveBeautiProperty("package.update.status", UpdateStatus.AUTO_CHECK_AND_ASK.toString());
	    			break;
	    		case 3: // Always install automatically
	                Utils6.saveBeautiProperty("package.update.status", UpdateStatus.AUTO_UPDATE.toString());
	    			break;
	    		default: // e.g. escape-key gets us here
	    			return;
	    		}
    		} else {
    			Log.info("New packages are available to install:");
	    		Log.info("Package name\tNew version\tInstalled");
	    		for (Package _package : packagesToInstall.keySet()) {
	    			Log.info(_package.packageName + "\t" + _package.getLatestVersion()+ "\t" + _package.getInstalledVersion());
	    		}
    			Log.info("Do you want to install (y/n)?");
                Log.info.flush();
                final BufferedReader stdin = new BufferedReader(new InputStreamReader(System.in));	                        
                String msg = "n";
				try {
					msg = stdin.readLine();
				} catch (IOException e) {
					e.printStackTrace();
					return;
				}
                if (!msg.toLowerCase().equals("y")) {
                	Log.info("Exiting now");
                	return;
                }
    		}
    	}
        
        // install packages that can be updated
        try {
            populatePackagesToInstall(packageMap, packagesToInstall);

            prepareForInstall(packagesToInstall, false, null);

	        if (getToDeleteListFile().exists()) {
	        	if (useGUI) {
	        		JOptionPane.showMessageDialog(null,
	                    "<html><body><p style='width: 200px'>Upgrading packages on your machine requires BEAUti " +
	                            "to restart. Shutting down now.</p></body></html>");
	        	} else {
                    Log.info("Upgrading packages on your machine requires BEAUti to restart.");
	        	}
	            System.exit(0);
	        }
	
	        Map<String,String> dirList = installPackages(packagesToInstall, false, null);
	        for (String packageName : dirList.keySet()) {
	        	Log.info("Installed " + packageName + " in " + dirList.get(packageName));
	        }
		} catch (DependencyResolutionException e) {
	        if (useGUI) {
				JOptionPane.showMessageDialog(null, "Install failed because: " + e.getMessage());
			} else {
				Log.err("Install failed because " + e.getMessage());
			}
			e.printStackTrace();			
		} catch (IOException e) {
	        if (useGUI) {
				JOptionPane.showMessageDialog(null, "Install failed because: " + e.getMessage());
			} else {
				Log.err("Install failed because " + e.getMessage());
			}
			e.printStackTrace();
		}
    }

    public static String getBeastPacakgePathProperty() {
    	if (System.getProperty("BEAST_PACKAGE_PATH") != null) {
    		return System.getProperty("BEAST_PACKAGE_PATH");
    	}
    	if (System.getenv("BEAST_PACKAGE_PATH") != null) {
    		return System.getenv("BEAST_PACKAGE_PATH");
    	}
    	if (System.getenv("BEAST_ADDON_PATH") != null) {
    		return System.getenv("BEAST_ADDON_PATH");
    	}    	
    	return System.getenv("BEAST_ADDON_PATH");
    }
 }<|MERGE_RESOLUTION|>--- conflicted
+++ resolved
@@ -638,17 +638,6 @@
     private static void closeClassLoader() {
     	try {
     		if (Utils6.isWindows() && Utils6.getMajorJavaVersion() == 8) {
-<<<<<<< HEAD
-    			URLClassLoader sysLoader = (URLClassLoader) PackageManager.class.getClassLoader();
-    			sysLoader.close(); // <= only since Java 1.7
-    		}
-		} catch (IOException e) {
-			Log.warning.println("Could not close ClassLoader: " + e.getMessage());
-		} catch (ClassCastException e) {
-			Log.warning.println("Could not close ClassLoader: " + e.getMessage());
-		}
-		
-=======
     			// this class cast exception works on java 8, but not java 9 or above
     			URLClassLoader sysLoader = (URLClassLoader) PackageManager.class.getClassLoader();
     			// sysLoader.close(); // <= only since Java 1.7, so should be commented out for
@@ -659,7 +648,6 @@
         } catch (ClassCastException e) {
             Log.warning.println("Could not close ClassLoader: " + e.getMessage());
 		}
->>>>>>> 4a3c1ce8
 	}
 
 	private static void deleteRecursively(File file, List<File> deleteFailed) {
