--- conflicted
+++ resolved
@@ -1206,30 +1206,6 @@
         return inputInfo;
     } // setInputs
     
-<<<<<<< HEAD
-    private String resolveClass(String specClass) {
-		for (String nameSpace : nameSpaces) {
-			if (XMLParserUtils.beastObjectNames.contains(nameSpace + specClass)) {
-				String clazzName = nameSpace + specClass;
-				return clazzName;
-			}
-		}
-		for (String nameSpace : nameSpaces) {
-            try {
-				if (BEASTClassLoader.forName(nameSpace + specClass) != null) {
-					String clazzName = nameSpace + specClass;
-					return clazzName;
-				}
-			} catch (ClassNotFoundException e) {
-				// ignore
-			}
-		}
-		return null;
-	}
-=======
-    
->>>>>>> 4a3c1ce8
-
     void setInput(final Node node, final BEASTInterface beastObject, final String name, final BEASTInterface beastObject2) throws XMLParserException {
         try {
             final Input<?> input = beastObject.getInput(name);
